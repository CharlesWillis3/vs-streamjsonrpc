# Please see the documentation for all configuration options:
# https://docs.github.com/en/code-security/dependabot/dependabot-version-updates/configuration-options-for-the-dependabot.yml-file

version: 2
updates:
- package-ecosystem: nuget
  directory: /
  schedule:
<<<<<<< HEAD
    interval: monthly
  ignore:
  - dependency-name: Newtonsoft.Json # This has to match VS and VS rarely updates it
  - dependency-name: Microsoft.AspNetCore.TestHost # Later versions require .NET Core 3.1, which prevents our testing on net472
=======
    interval: weekly
>>>>>>> 4b700c18
<|MERGE_RESOLUTION|>--- conflicted
+++ resolved
@@ -6,11 +6,7 @@
 - package-ecosystem: nuget
   directory: /
   schedule:
-<<<<<<< HEAD
-    interval: monthly
+    interval: weekly
   ignore:
   - dependency-name: Newtonsoft.Json # This has to match VS and VS rarely updates it
-  - dependency-name: Microsoft.AspNetCore.TestHost # Later versions require .NET Core 3.1, which prevents our testing on net472
-=======
-    interval: weekly
->>>>>>> 4b700c18
+  - dependency-name: Microsoft.AspNetCore.TestHost # Later versions require .NET Core 3.1, which prevents our testing on net472
--- conflicted
+++ resolved
@@ -9,7 +9,6 @@
     <VisualStudioThreadingVersion>17.10.48</VisualStudioThreadingVersion>
   </PropertyGroup>
   <ItemGroup>
-<<<<<<< HEAD
     <PackageVersion Include="BenchmarkDotNet.Diagnostics.Windows" Version="0.13.10" />
     <PackageVersion Include="IsExternalInit" Version="1.0.3" />
     <PackageVersion Include="MessagePack" Version="$(MessagePackVersion)" />
@@ -18,7 +17,7 @@
     <PackageVersion Include="Microsoft.AspNetCore" Version="2.2.0" />
     <PackageVersion Include="Microsoft.Bcl.AsyncInterfaces" Version="8.0.0" />
     <PackageVersion Include="Microsoft.CodeAnalysis.PublicApiAnalyzers" Version="3.3.4" />
-    <PackageVersion Include="Microsoft.NET.Test.Sdk" Version="17.9.0" />
+    <PackageVersion Include="Microsoft.NET.Test.Sdk" Version="17.10.0" />
     <PackageVersion Include="Microsoft.VisualStudio.Internal.MicroBuild.NonShipping" Version="$(MicroBuildVersion)" />
     <PackageVersion Include="Microsoft.VisualStudio.Threading.Analyzers" Version="$(VisualStudioThreadingVersion)" />
     <PackageVersion Include="Microsoft.VisualStudio.Threading" Version="$(VisualStudioThreadingVersion)" />
@@ -35,16 +34,10 @@
     <PackageVersion Include="System.ValueTuple" Version="4.5.0" />
     <PackageVersion Include="xunit.combinatorial" Version="1.6.24" />
     <PackageVersion Include="xunit.runner.console" Version="2.5.3" />
-    <PackageVersion Include="xunit.runner.visualstudio" Version="2.8.0" />
+    <PackageVersion Include="xunit.runner.visualstudio" Version="2.8.1" />
     <PackageVersion Include="xunit.skippablefact" Version="1.4.13" />
     <PackageVersion Include="xunit.stafact" Version="1.1.11" />
-    <PackageVersion Include="xunit" Version="2.8.0" />
-=======
-    <PackageVersion Include="Microsoft.NET.Test.Sdk" Version="17.10.0" />
-    <PackageVersion Include="Microsoft.VisualStudio.Internal.MicroBuild.NonShipping" Version="$(MicroBuildVersion)" />
-    <PackageVersion Include="xunit.runner.visualstudio" Version="2.8.1" />
     <PackageVersion Include="xunit" Version="2.8.1" />
->>>>>>> 3efca79a
   </ItemGroup>
   <ItemGroup>
     <GlobalPackageReference Include="CSharpIsNullAnalyzer" Version="0.1.495" />
@@ -56,10 +49,4 @@
     <GlobalPackageReference Include="Nullable" Version="1.3.1" />
     <GlobalPackageReference Include="StyleCop.Analyzers.Unstable" Version="1.2.0.556" />
   </ItemGroup>
-<<<<<<< HEAD
-  <ItemGroup>
-    <GlobalPackageReference Include="Microsoft.SourceLink.GitHub" Version="8.0.0" />
-  </ItemGroup>
-=======
->>>>>>> 3efca79a
 </Project>
--- conflicted
+++ resolved
@@ -4,9 +4,8 @@
   <PropertyGroup>
     <ManagePackageVersionsCentrally>true</ManagePackageVersionsCentrally>
     <CentralPackageTransitivePinningEnabled>true</CentralPackageTransitivePinningEnabled>
-<<<<<<< HEAD
     <MessagePackVersion>2.5.187</MessagePackVersion>
-    <MicroBuildVersion>2.0.162</MicroBuildVersion>
+    <MicroBuildVersion>2.0.165</MicroBuildVersion>
     <VisualStudioThreadingVersion>17.10.48</VisualStudioThreadingVersion>
   </PropertyGroup>
   <ItemGroup>
@@ -18,14 +17,7 @@
     <PackageVersion Include="Microsoft.AspNetCore" Version="2.2.0" />
     <PackageVersion Include="Microsoft.Bcl.AsyncInterfaces" Version="8.0.0" />
     <PackageVersion Include="Microsoft.CodeAnalysis.PublicApiAnalyzers" Version="3.3.4" />
-    <PackageVersion Include="Microsoft.NET.Test.Sdk" Version="17.10.0" />
-=======
-
-    <MicroBuildVersion>2.0.165</MicroBuildVersion>
-  </PropertyGroup>
-  <ItemGroup>
     <PackageVersion Include="Microsoft.NET.Test.Sdk" Version="17.11.1" />
->>>>>>> c6081c15
     <PackageVersion Include="Microsoft.VisualStudio.Internal.MicroBuild.NonShipping" Version="$(MicroBuildVersion)" />
     <PackageVersion Include="Microsoft.VisualStudio.Threading.Analyzers" Version="$(VisualStudioThreadingVersion)" />
     <PackageVersion Include="Microsoft.VisualStudio.Threading" Version="$(VisualStudioThreadingVersion)" />
@@ -43,13 +35,9 @@
     <PackageVersion Include="xunit.combinatorial" Version="1.6.24" />
     <PackageVersion Include="xunit.runner.console" Version="2.5.3" />
     <PackageVersion Include="xunit.runner.visualstudio" Version="2.8.2" />
-<<<<<<< HEAD
     <PackageVersion Include="xunit.skippablefact" Version="1.4.13" />
     <PackageVersion Include="xunit.stafact" Version="1.1.11" />
-    <PackageVersion Include="xunit" Version="2.9.0" />
-=======
     <PackageVersion Include="xunit" Version="2.9.2" />
->>>>>>> c6081c15
   </ItemGroup>
   <ItemGroup>
     <GlobalPackageReference Include="CSharpIsNullAnalyzer" Version="0.1.593" />

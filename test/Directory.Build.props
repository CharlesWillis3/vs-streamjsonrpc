--- conflicted
+++ resolved
@@ -5,11 +5,4 @@
     <IsPackable>false</IsPackable>
     <CopyLocalLockFileAssemblies>true</CopyLocalLockFileAssemblies>
   </PropertyGroup>
-<<<<<<< HEAD
-
-  <ItemGroup>
-    <PackageReference Include="Microsoft.VisualStudio.Internal.MicroBuild.NonShipping" PrivateAssets="all" />
-  </ItemGroup>
-=======
->>>>>>> fff546b5
 </Project>
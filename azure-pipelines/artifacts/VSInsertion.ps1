# This artifact captures everything needed to insert into VS (NuGet packages, insertion metadata, etc.)

[CmdletBinding()]
Param (
)

if ($IsMacOS -or $IsLinux) {
    # We only package up for insertions on Windows agents since they are where optprof can happen.
    Write-Verbose "Skipping VSInsertion artifact since we're not on Windows."
    return @{}
}

$RepoRoot = [System.IO.Path]::GetFullPath("$PSScriptRoot\..\..")
$BuildConfiguration = $env:BUILDCONFIGURATION
if (!$BuildConfiguration) {
    $BuildConfiguration = 'Debug'
}

<<<<<<< HEAD
$NuGetPackages = "$RepoRoot\bin\Packages\$BuildConfiguration\NuGet"
$CoreXTPackages = "$RepoRoot\bin\Packages\$BuildConfiguration\CoreXT"
=======
$NuGetPackages = "$RepoRoot/bin/Packages/$BuildConfiguration/NuGet"
>>>>>>> c7d1dd3f

if (!(Test-Path $NuGetPackages)) {
    Write-Warning "Skipping because NuGet packages haven't been built yet."
    return @{}
}

<<<<<<< HEAD
$ArtifactBasePath = "$RepoRoot\obj\_artifacts"
$ArtifactPath = "$ArtifactBasePath\VSInsertion"
if (-not (Test-Path $ArtifactPath)) { New-Item -ItemType Directory -Path $ArtifactPath | Out-Null }

$profilingInputs = [xml](Get-Content -Path "$PSScriptRoot\..\ProfilingInputs.props")
$profilingInputs.Project.ItemGroup.TestStore.Include = "vstsdrop:" + (& "$PSScriptRoot\..\variables\ProfilingInputsDropName.ps1")
$profilingInputs.Save("$ArtifactPath\ProfilingInputs.props")

$InsertionMetadataVersion = $(dotnet tool run nbgv get-version -p "$RepoRoot\src" -f json | ConvertFrom-Json).NuGetPackageVersion
if ($env:BUILD_BUILDID) {
    # We must ensure unique versions for the insertion metadata package so
    # it can contain information that is unique to this build.
    # In particular it includes the ProfilingInputsDropName, which contains the BuildId.
    # A non-unique package version here may collide with a prior run of this same commit,
    # ultimately resulting in a failure of the optprof run.
    $InsertionMetadataVersion += '.' + $env:BUILD_BUILDID
}
& (& "$PSScriptRoot\..\Get-NuGetTool.ps1") pack "$PSScriptRoot\..\InsertionMetadataPackage.nuspec" -OutputDirectory $CoreXTPackages -BasePath $ArtifactPath -Version $InsertionMetadataVersion | Out-Null
if ($LASTEXITCODE -ne 0) {
    exit $LASTEXITCODE
}

@{
    "$NuGetPackages" = (Get-ChildItem $NuGetPackages -Recurse)
    "$CoreXTPackages" = (Get-ChildItem "$CoreXTPackages\StreamJsonRpc.VSInsertionMetadata.$InsertionMetadataVersion.nupkg");
}
=======
$result = @{
    "$NuGetPackages" = (Get-ChildItem $NuGetPackages -Recurse)
}

if ($env:IsOptProf) {
    $CoreXTPackages = "$RepoRoot/bin/Packages/$BuildConfiguration/CoreXT"

    $ArtifactBasePath = "$RepoRoot\obj\_artifacts"
    $ArtifactPath = "$ArtifactBasePath\VSInsertion"
    if (-not (Test-Path $ArtifactPath)) { New-Item -ItemType Directory -Path $ArtifactPath | Out-Null }

    $profilingInputs = [xml](Get-Content -Path "$PSScriptRoot\..\ProfilingInputs.props")
    $profilingInputs.Project.ItemGroup.TestStore.Include = "vstsdrop:" + (& "$PSScriptRoot\..\variables\ProfilingInputsDropName.ps1")
    $profilingInputs.Save("$ArtifactPath\ProfilingInputs.props")

    $InsertionMetadataVersion = $(dotnet tool run nbgv get-version -p "$RepoRoot\src" -f json | ConvertFrom-Json).NuGetPackageVersion
    if ($env:BUILD_BUILDID) {
        # We must ensure unique versions for the insertion metadata package so
        # it can contain information that is unique to this build.
        # In particular it includes the ProfilingInputsDropName, which contains the BuildId.
        # A non-unique package version here may collide with a prior run of this same commit,
        # ultimately resulting in a failure of the optprof run.
        $InsertionMetadataVersion += '.' + $env:BUILD_BUILDID
    }
    & (& "$PSScriptRoot\..\Get-NuGetTool.ps1") pack "$PSScriptRoot\..\InsertionMetadataPackage.nuspec" -OutputDirectory $CoreXTPackages -BasePath $ArtifactPath -Version $InsertionMetadataVersion | Out-Null
    if ($LASTEXITCODE -ne 0) {
        exit $LASTEXITCODE
    }

    $result["$CoreXTPackages"] = (Get-ChildItem "$CoreXTPackages\LibraryName.VSInsertionMetadata.$InsertionMetadataVersion.nupkg");
}

$result
>>>>>>> c7d1dd3f
<|MERGE_RESOLUTION|>--- conflicted
+++ resolved
@@ -16,46 +16,13 @@
     $BuildConfiguration = 'Debug'
 }
 
-<<<<<<< HEAD
-$NuGetPackages = "$RepoRoot\bin\Packages\$BuildConfiguration\NuGet"
-$CoreXTPackages = "$RepoRoot\bin\Packages\$BuildConfiguration\CoreXT"
-=======
 $NuGetPackages = "$RepoRoot/bin/Packages/$BuildConfiguration/NuGet"
->>>>>>> c7d1dd3f
 
 if (!(Test-Path $NuGetPackages)) {
     Write-Warning "Skipping because NuGet packages haven't been built yet."
     return @{}
 }
 
-<<<<<<< HEAD
-$ArtifactBasePath = "$RepoRoot\obj\_artifacts"
-$ArtifactPath = "$ArtifactBasePath\VSInsertion"
-if (-not (Test-Path $ArtifactPath)) { New-Item -ItemType Directory -Path $ArtifactPath | Out-Null }
-
-$profilingInputs = [xml](Get-Content -Path "$PSScriptRoot\..\ProfilingInputs.props")
-$profilingInputs.Project.ItemGroup.TestStore.Include = "vstsdrop:" + (& "$PSScriptRoot\..\variables\ProfilingInputsDropName.ps1")
-$profilingInputs.Save("$ArtifactPath\ProfilingInputs.props")
-
-$InsertionMetadataVersion = $(dotnet tool run nbgv get-version -p "$RepoRoot\src" -f json | ConvertFrom-Json).NuGetPackageVersion
-if ($env:BUILD_BUILDID) {
-    # We must ensure unique versions for the insertion metadata package so
-    # it can contain information that is unique to this build.
-    # In particular it includes the ProfilingInputsDropName, which contains the BuildId.
-    # A non-unique package version here may collide with a prior run of this same commit,
-    # ultimately resulting in a failure of the optprof run.
-    $InsertionMetadataVersion += '.' + $env:BUILD_BUILDID
-}
-& (& "$PSScriptRoot\..\Get-NuGetTool.ps1") pack "$PSScriptRoot\..\InsertionMetadataPackage.nuspec" -OutputDirectory $CoreXTPackages -BasePath $ArtifactPath -Version $InsertionMetadataVersion | Out-Null
-if ($LASTEXITCODE -ne 0) {
-    exit $LASTEXITCODE
-}
-
-@{
-    "$NuGetPackages" = (Get-ChildItem $NuGetPackages -Recurse)
-    "$CoreXTPackages" = (Get-ChildItem "$CoreXTPackages\StreamJsonRpc.VSInsertionMetadata.$InsertionMetadataVersion.nupkg");
-}
-=======
 $result = @{
     "$NuGetPackages" = (Get-ChildItem $NuGetPackages -Recurse)
 }
@@ -85,8 +52,7 @@
         exit $LASTEXITCODE
     }
 
-    $result["$CoreXTPackages"] = (Get-ChildItem "$CoreXTPackages\LibraryName.VSInsertionMetadata.$InsertionMetadataVersion.nupkg");
+    $result["$CoreXTPackages"] = (Get-ChildItem "$CoreXTPackages\StreamJsonRpc.VSInsertionMetadata.$InsertionMetadataVersion.nupkg");
 }
 
-$result
->>>>>>> c7d1dd3f
+$result
--- conflicted
+++ resolved
@@ -29,34 +29,7 @@
 
 if ($env:IsOptProf) {
     $VSRepoPackages = "$RepoRoot/bin/Packages/$BuildConfiguration/VSRepo"
-<<<<<<< HEAD
-
-    $ArtifactBasePath = "$RepoRoot\obj\_artifacts"
-    $ArtifactPath = "$ArtifactBasePath\VSInsertion"
-    if (-not (Test-Path $ArtifactPath)) { New-Item -ItemType Directory -Path $ArtifactPath | Out-Null }
-
-    $profilingInputs = [xml](Get-Content -Path "$PSScriptRoot\..\ProfilingInputs.props")
-    $profilingInputs.Project.ItemGroup.TestStore.Include = "vstsdrop:" + (& "$PSScriptRoot\..\variables\ProfilingInputsDropName.ps1")
-    $profilingInputs.Save("$ArtifactPath\ProfilingInputs.props")
-
-    $InsertionMetadataVersion = $(dotnet tool run nbgv get-version -p "$RepoRoot\src" -f json | ConvertFrom-Json).NuGetPackageVersion
-    if ($env:BUILD_BUILDID) {
-        # We must ensure unique versions for the insertion metadata package so
-        # it can contain information that is unique to this build.
-        # In particular it includes the ProfilingInputsDropName, which contains the BuildId.
-        # A non-unique package version here may collide with a prior run of this same commit,
-        # ultimately resulting in a failure of the optprof run.
-        $InsertionMetadataVersion += '.' + $env:BUILD_BUILDID
-    }
-    & (& "$PSScriptRoot\..\Get-NuGetTool.ps1") pack "$PSScriptRoot\..\InsertionMetadataPackage.nuspec" -OutputDirectory $VSRepoPackages -BasePath $ArtifactPath -Version $InsertionMetadataVersion | Out-Null
-    if ($LASTEXITCODE -ne 0) {
-        exit $LASTEXITCODE
-    }
-
-    $result["$VSRepoPackages"] = (Get-ChildItem "$VSRepoPackages\StreamJsonRpc.VSInsertionMetadata.$InsertionMetadataVersion.nupkg");
-=======
     $result["$VSRepoPackages"] = (Get-ChildItem "$VSRepoPackages\*.VSInsertionMetadata.*.nupkg");
->>>>>>> 0c9771db
 }
 
 $result
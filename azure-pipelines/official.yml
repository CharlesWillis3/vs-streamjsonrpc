--- conflicted
+++ resolved
@@ -61,17 +61,14 @@
     parameters:
       sdl:
         sourceAnalysisPool: VSEngSS-MicroBuild2022-1ES
-<<<<<<< HEAD
-        credscan:
-          suppressionsFile: $(Build.SourcesDirectory)/azure-pipelines/CredScanSuppressions.json
-          debugMode: true # required for whole directory suppressions
-=======
         policheck:
           enabled: true
           exclusionsFile: $(System.DefaultWorkingDirectory)\azure-pipelines\PoliCheckExclusions.xml
         suppression:
           suppressionFile: $(System.DefaultWorkingDirectory)\azure-pipelines\falsepositives.gdnsuppress
->>>>>>> 4475f937
+        credscan:
+          suppressionsFile: $(Build.SourcesDirectory)/azure-pipelines/CredScanSuppressions.json
+          debugMode: true # required for whole directory suppressions
       stages:
       - stage: Build
         variables:
@@ -103,13 +100,10 @@
     parameters:
       sdl:
         sourceAnalysisPool: VSEngSS-MicroBuild2022-1ES
-<<<<<<< HEAD
+        suppression:
+          suppressionFile: $(System.DefaultWorkingDirectory)\azure-pipelines\falsepositives.gdnsuppress
         credscan:
           enabled: false
-=======
-        suppression:
-          suppressionFile: $(System.DefaultWorkingDirectory)\azure-pipelines\falsepositives.gdnsuppress
->>>>>>> 4475f937
       stages:
       - stage: Build
         variables:

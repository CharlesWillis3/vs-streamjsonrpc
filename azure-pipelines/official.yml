--- conflicted
+++ resolved
@@ -83,14 +83,8 @@
           parameters:
             Is1ESPT: true
             RealSign: ${{ or(parameters.RealSign, eq(variables['Build.Reason'],'Schedule')) }}
-<<<<<<< HEAD
             ShouldSkipOptimize: ${{ parameters.ShouldSkipOptimize }}
-            EnableCompliance: ${{ parameters.EnableCompliance }}
-            EnableAPIScan: ${{ parameters.EnableAPIScan }}
-=======
-            # ShouldSkipOptimize: ${{ parameters.ShouldSkipOptimize }}
             EnableAPIScan: ${{ and(parameters.EnableCompliance, parameters.EnableAPIScan, ne(variables['Build.Reason'], 'pullRequest')) }}
->>>>>>> 1f62fb39
             windowsPool: VSEngSS-MicroBuild2022-1ES
             linuxPool:
               name: AzurePipelines-EO
@@ -124,14 +118,8 @@
           parameters:
             Is1ESPT: true
             RealSign: ${{ or(parameters.RealSign, eq(variables['Build.Reason'],'Schedule')) }}
-<<<<<<< HEAD
             ShouldSkipOptimize: ${{ parameters.ShouldSkipOptimize }}
-            EnableCompliance: ${{ parameters.EnableCompliance }}
-            EnableAPIScan: ${{ parameters.EnableAPIScan }}
-=======
-            # ShouldSkipOptimize: ${{ parameters.ShouldSkipOptimize }}
             EnableAPIScan: ${{ and(parameters.EnableCompliance, parameters.EnableAPIScan, ne(variables['Build.Reason'], 'pullRequest')) }}
->>>>>>> 1f62fb39
             windowsPool: VSEngSS-MicroBuild2022-1ES
             linuxPool:
               name: AzurePipelines-EO

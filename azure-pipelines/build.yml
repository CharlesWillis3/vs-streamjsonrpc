--- conflicted
+++ resolved
@@ -32,11 +32,7 @@
 
   - template: install-dependencies.yml
 
-<<<<<<< HEAD
-  - powershell: '& (./azure-pipelines/Get-nbgv.ps1) cloud -ca'
-=======
-  - script: dotnet tool run nbgv cloud -c
->>>>>>> 99e94817
+  - script: dotnet tool run nbgv cloud -ca
     displayName: ⚙ Set build number
 
   - ${{ if eq(variables['system.collectionId'], '011b8bdf-6d56-4f87-be0d-0092136884d9') }}:

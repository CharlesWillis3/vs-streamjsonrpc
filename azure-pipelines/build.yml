parameters:
- name: windowsPool
  type: object
  default:
    vmImage: windows-2022
- name: ShouldSkipOptimize
- name: includeMacOS
- name: OptProf
  default: false
- name: RunTests
  type: boolean
  default: true
- name: EnableCompliance
  type: boolean
  default: false
- name: EnableAPIScan
  type: boolean
  default: false

jobs:
- job: Windows
  pool: ${{ parameters.windowsPool }}
  timeoutInMinutes: 180 # Give plenty of time due to real signing
  variables:
  - ${{ if eq(variables['system.collectionId'], '011b8bdf-6d56-4f87-be0d-0092136884d9') }}:
    # https://dev.azure.com/devdiv/DevDiv/_wiki/wikis/DevDiv.wiki/25351/APIScan-step-by-step-guide-to-setting-up-a-Pipeline
    - group: VSExtensibility-APIScan # Expected to provide ApiScanClientId, ApiScanSecret, ApiScanTenant
  steps:
  - checkout: self
    fetchDepth: 0 # avoid shallow clone so nbgv can do its work.
    clean: true

  - ${{ if eq(variables['Build.Reason'], 'Schedule') }}:
    - template: schedule-only-steps.yml

  - template: install-dependencies.yml

  - script: dotnet nbgv cloud -ca
    displayName: ⚙ Set build number

  - ${{ if eq(variables['system.collectionId'], '011b8bdf-6d56-4f87-be0d-0092136884d9') }}:
    - template: microbuild.before.yml
      parameters:
        ShouldSkipOptimize: ${{ parameters.ShouldSkipOptimize }}

  - template: dotnet.yml
    parameters:
      RunTests: ${{ parameters.RunTests }}

  - ${{ if eq(variables['system.collectionId'], '011b8bdf-6d56-4f87-be0d-0092136884d9') }}:
    - template: microbuild.after.yml
      parameters:
        OptProf: ${{ parameters.OptProf }}
        EnableCompliance: ${{ parameters.EnableCompliance }}
        EnableAPIScan: ${{ parameters.EnableAPIScan }}
    # Repeat this step to scoop up any artifacts that would only be collected after running microbuild.after.yml
    - powershell: azure-pipelines/artifacts/_pipelines.ps1 -ArtifactNameSuffix "-$(Agent.JobName)"
      failOnStderr: true
      displayName: Publish artifacts
      condition: succeededOrFailed()

<<<<<<< HEAD
- ${{ if ne(parameters.OptProf, 'true') }}:
  - job: Linux
    pool:
      vmImage: Ubuntu 20.04
    steps:
    - checkout: self
      fetchDepth: 0 # avoid shallow clone so nbgv can do its work.
      clean: true
    - template: install-dependencies.yml
    - template: dotnet.yml
      parameters:
        RunTests: ${{ parameters.RunTests }}
=======
  - template: expand-template.yml

- job: Linux
  pool:
    vmImage: Ubuntu 20.04
  steps:
  - checkout: self
    fetchDepth: 0 # avoid shallow clone so nbgv can do its work.
    clean: true
  - template: install-dependencies.yml
  - template: dotnet.yml
    parameters:
      RunTests: ${{ parameters.RunTests }}
  - script: dotnet format --verify-no-changes --no-restore
    displayName: 💅 Verify formatted code
  - template: expand-template.yml
>>>>>>> e757dc7f

  - job: macOS
    condition: ${{ parameters.includeMacOS }}
    pool:
      vmImage: macOS-12
    steps:
    - checkout: self
      fetchDepth: 0 # avoid shallow clone so nbgv can do its work.
      clean: true
    - template: install-dependencies.yml
    - template: dotnet.yml
      parameters:
        RunTests: ${{ parameters.RunTests }}

  - job: WrapUp
    dependsOn:
    - Windows
    - Linux
    - macOS
    pool: ${{ parameters.windowsPool }} # Use Windows agent because PublishSymbols task requires it (https://github.com/microsoft/azure-pipelines-tasks/issues/13821).
    condition: succeededOrFailed()
    steps:
    - checkout: self
      fetchDepth: 0 # avoid shallow clone so nbgv can do its work.
      clean: true
    - template: install-dependencies.yml
      parameters:
        initArgs: -NoRestore
    - template: publish-symbols.yml
      parameters:
        includeMacOS: ${{ parameters.includeMacOS }}
    - ${{ if parameters.RunTests }}:
      - template: publish-codecoverage.yml
        parameters:
          includeMacOS: ${{ parameters.includeMacOS }}<|MERGE_RESOLUTION|>--- conflicted
+++ resolved
@@ -59,7 +59,6 @@
       displayName: Publish artifacts
       condition: succeededOrFailed()
 
-<<<<<<< HEAD
 - ${{ if ne(parameters.OptProf, 'true') }}:
   - job: Linux
     pool:
@@ -72,24 +71,8 @@
     - template: dotnet.yml
       parameters:
         RunTests: ${{ parameters.RunTests }}
-=======
-  - template: expand-template.yml
-
-- job: Linux
-  pool:
-    vmImage: Ubuntu 20.04
-  steps:
-  - checkout: self
-    fetchDepth: 0 # avoid shallow clone so nbgv can do its work.
-    clean: true
-  - template: install-dependencies.yml
-  - template: dotnet.yml
-    parameters:
-      RunTests: ${{ parameters.RunTests }}
-  - script: dotnet format --verify-no-changes --no-restore
-    displayName: 💅 Verify formatted code
-  - template: expand-template.yml
->>>>>>> e757dc7f
+    - script: dotnet format --verify-no-changes --no-restore
+      displayName: 💅 Verify formatted code
 
   - job: macOS
     condition: ${{ parameters.includeMacOS }}

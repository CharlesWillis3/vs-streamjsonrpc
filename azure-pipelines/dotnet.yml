--- conflicted
+++ resolved
@@ -7,12 +7,11 @@
   displayName: 🛠 dotnet build
 
 - powershell: azure-pipelines/dotnet-test-cloud.ps1 -Configuration $(BuildConfiguration) -Agent $(Agent.JobName) -PublishResults
-<<<<<<< HEAD
-  displayName: dotnet test
-  condition: and(succeeded(), ne(variables['OptProf'], 'true'))
+  displayName: 🧪 dotnet test
+  condition: and(succeeded(), ${{ parameters.RunTests }})
 
 - task: DotNetCoreCLI@2
-  displayName: dotnet test -f net472 (+EventSource)
+  displayName: 🧪 dotnet test -f net472 (+EventSource)
   inputs:
     command: test
     arguments: --no-build -c $(BuildConfiguration) -f net472 --filter "TestCategory!=FailsInCloudTest$(FailsOnMonoFilter)" -v n /p:CollectCoverage=true /bl:"$(Build.ArtifactStagingDirectory)/build_logs/test_net472_etw.binlog" --diag "$(Build.ArtifactStagingDirectory)/test_logs/net472_etw.txt"
@@ -23,12 +22,8 @@
 
 # We have to artifically run this script so that the extra .nupkg is produced for variables/InsertConfigValues.ps1 to notice.
 - powershell: azure-pipelines\artifacts\VSInsertion.ps1
-  displayName: Prepare VSInsertion artifact
+  displayName: ⚙ Prepare VSInsertion artifact
   condition: and(succeeded(), eq(variables['Agent.OS'], 'Windows_NT'))
-=======
-  displayName: 🧪 dotnet test
-  condition: and(succeeded(), ${{ parameters.RunTests }})
->>>>>>> 44062e8b
 
 - powershell: azure-pipelines/variables/_pipelines.ps1
   failOnStderr: true

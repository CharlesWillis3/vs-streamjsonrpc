--- conflicted
+++ resolved
@@ -1,15 +1,3 @@
-<<<<<<< HEAD
-$nbgv = & "$PSScriptRoot\..\Get-nbgv.ps1"
 [string]::join(',',(@{
-    ('StreamJsonRpcVersion') = & { (& $nbgv get-version --project "$PSScriptRoot\..\..\src\StreamJsonRpc" --format json | ConvertFrom-Json).AssemblyVersion };
-=======
-# When you need binding redirects in the VS repo updated to match
-# assemblies that you build here, remove the "return" statement
-# and update the hashtable below with the T4 macro you'll use for
-# your libraries as defined in the src\ProductData\AssemblyVersions.tt file.
-return
-
-[string]::join(',',(@{
-    ('LibraryNoDotsVersion') = & { (dotnet tool run nbgv get-version --project "$PSScriptRoot\..\..\src\LibraryName" --format json | ConvertFrom-Json).AssemblyVersion };
->>>>>>> 8ba38742
+    ('StreamJsonRpcVersion') = & { (dotnet tool run nbgv get-version --project "$PSScriptRoot\..\..\src\StreamJsonRpc" --format json | ConvertFrom-Json).AssemblyVersion };
 }.GetEnumerator() |% { "$($_.key)=$($_.value)" }))
--- conflicted
+++ resolved
@@ -33,19 +33,9 @@
     env:
       AzureServicesAuthConnectionString: runAs=App;AppId=$(ApiScanClientId);TenantId=$(ApiScanTenant);AppKey=$(ApiScanSecret)
 
-<<<<<<< HEAD
-# File bugs when APIScan finds issues
-- task: TSAUpload@2
-  displayName: 🪳 TSA upload
-  inputs:
-    GdnPublishTsaOnboard: True
-    GdnPublishTsaConfigFile: $(Build.SourcesDirectory)\azure-pipelines\TSAOptions.json
-  condition: true
-=======
   # File bugs when APIScan finds issues
   - task: TSAUpload@2
     displayName: 🪳 TSA upload
     inputs:
       GdnPublishTsaOnboard: True
-      GdnPublishTsaConfigFile: $(Build.SourcesDirectory)\azure-pipelines\TSAOptions.json
->>>>>>> be633596
+      GdnPublishTsaConfigFile: $(Build.SourcesDirectory)\azure-pipelines\TSAOptions.json
--- conflicted
+++ resolved
@@ -20,31 +20,7 @@
   NUGET_PACKAGES: $(Agent.TempDirectory)/.nuget/packages
 
 jobs:
-<<<<<<< HEAD
 - template: azure-pipelines/build.yml
-=======
-- job: Windows
-  pool: Hosted VS2017
-  steps:
-  - template: azure-pipelines/build.yml
-    parameters:
-      SignType:
-      ShouldSkipOptimize:
-
-- job: Linux
-  pool:
-    vmImage: Ubuntu 16.04
-  container: xenial
-  steps:
-  - template: azure-pipelines/testfx.yml
-    parameters:
-      projectdirectory: src/StreamJsonRpc.Tests
-
-- job: macOS
-  pool:
-    vmImage: macOS-10.15
-  steps:
-  - template: azure-pipelines/testfx.yml
-    parameters:
-      projectdirectory: src/StreamJsonRpc.Tests
->>>>>>> aab8bba0
+  parameters:
+    SignType:
+    ShouldSkipOptimize:
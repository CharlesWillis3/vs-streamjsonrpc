--- conflicted
+++ resolved
@@ -51,11 +51,7 @@
         private readonly AsyncManualResetEvent writingCompleted = new AsyncManualResetEvent();
 
         /// <summary>
-<<<<<<< HEAD
-        /// A value indicating whether the <see cref="ReadAsync(CancellationToken)"/> method is in progress.
-=======
         /// A value indicating whether the <see cref="ReadAsync(CancellationToken)"/> and/or <see cref="WriteAsync(JsonRpcMessage, CancellationToken)"/> methods are in progress.
->>>>>>> 40e68fb8
         /// </summary>
         private MessageHandlerState state;
 
@@ -223,7 +219,6 @@
         /// <summary>
         /// Disposes this instance, and cancels any pending read or write operations.
         /// </summary>
-<<<<<<< HEAD
         [Obsolete("Call IAsyncDisposable.DisposeAsync instead.")]
         public void Dispose() => this.DisposeAsync().GetAwaiter().GetResult();
 #pragma warning restore VSTHRD002
@@ -258,10 +253,6 @@
                 this.Dispose(true);
             }
         }
-=======
-        public void Dispose() => this.DisposeAsync().GetAwaiter().GetResult();
-#pragma warning restore VSTHRD002
->>>>>>> 40e68fb8
 
         /// <summary>
         /// Disposes resources allocated by this instance that are common to both reading and writing.
@@ -282,7 +273,6 @@
             }
         }
 
-<<<<<<< HEAD
         /// <summary>
         /// Disposes resources allocated by this instance that are used for reading (not writing).
         /// </summary>
@@ -305,8 +295,6 @@
             this.sendingSemaphore.Dispose();
         }
 
-=======
->>>>>>> 40e68fb8
         /// <summary>
         /// Reads a distinct and complete message, waiting for one if necessary.
         /// </summary>
@@ -337,62 +325,6 @@
         /// </returns>
         protected abstract ValueTask FlushAsync(CancellationToken cancellationToken);
 
-<<<<<<< HEAD
-=======
-        /// <summary>
-        /// Disposes this instance, and cancels any pending read or write operations.
-        /// </summary>
-        private protected virtual async Task DisposeAsync()
-        {
-            if (!this.disposalTokenSource.IsCancellationRequested)
-            {
-                this.disposalTokenSource.Cancel();
-
-                // Kick off disposal of reading and/or writing resources based on whether they're active right now or not.
-                // If they're active, they'll take care of themselves when they finish since we signaled disposal.
-                lock (this.syncObject)
-                {
-                    if (!this.state.HasFlag(MessageHandlerState.Reading))
-                    {
-                        this.readingCompleted.Set();
-                    }
-
-                    if (!this.state.HasFlag(MessageHandlerState.Writing))
-                    {
-                        this.writingCompleted.Set();
-                    }
-                }
-
-                // Wait for completion to actually complete, and re-throw any exceptions.
-                await this.Completion.ConfigureAwait(false);
-
-                this.Dispose(true);
-            }
-        }
-
-        /// <summary>
-        /// Disposes resources allocated by this instance that are used for reading (not writing).
-        /// </summary>
-        /// <remarks>
-        /// This method is called by <see cref="MessageHandlerBase"/> after the last read operation has completed.
-        /// </remarks>
-        private protected virtual void DisposeReader()
-        {
-        }
-
-        /// <summary>
-        /// Disposes resources allocated by this instance that are used for writing (not reading).
-        /// </summary>
-        /// <remarks>
-        /// This method is called by <see cref="MessageHandlerBase"/> after the last write operation has completed.
-        /// Overrides of this method *should* call the base method as well.
-        /// </remarks>
-        private protected virtual void DisposeWriter()
-        {
-            this.sendingSemaphore.Dispose();
-        }
-
->>>>>>> 40e68fb8
         private void SetState(MessageHandlerState startingOperation)
         {
             lock (this.syncObject)

--- conflicted
+++ resolved
@@ -163,6 +163,12 @@
   <data name="FillBufferFirst" xml:space="preserve">
     <value>The buffer is empty. Call the async method to fill it first.</value>
   </data>
+  <data name="FindIProgressOfTError" xml:space="preserve">
+    <value>Unable to cast given Type to IProgress&lt;T&gt;</value>
+  </data>
+  <data name="FormatterAlreadyInUseError" xml:space="preserve">
+    <value>This formatter already belongs to another JsonRpc instance. Create a new instance of this formatter for each new JsonRpc instance.</value>
+  </data>
   <data name="HeaderContentLengthNotParseable" xml:space="preserve">
     <value>Failed parsing Content-Length header into a positive integer.</value>
     <comment>{locked="Content-Length"}</comment>
@@ -209,6 +215,9 @@
   <data name="PositiveIntegerRequired" xml:space="preserve">
     <value>A positive integer is required.</value>
   </data>
+  <data name="ProgressObjectInResponseOrNotificationError" xml:space="preserve">
+    <value>IProgress&lt;T&gt; objects should not be part of any response or notification.</value>
+  </data>
   <data name="ReachedEndOfStream" xml:space="preserve">
     <value>Reached end of stream.</value>
   </data>
@@ -216,11 +225,18 @@
     <value>Reading JSON RPC from the stream failed with {0}: {1}</value>
     <comment>{0} is the exception type, {1} is the exception message.</comment>
   </data>
+  <data name="RelayAlreadySet" xml:space="preserve">
+    <value>Relay connection has already been established.</value>
+  </data>
   <data name="RequiredArgumentMissing" xml:space="preserve">
     <value>An argument was not supplied for a required parameter.</value>
   </data>
   <data name="ResponseIsNotError" xml:space="preserve">
     <value>Response is not error.</value>
+  </data>
+  <data name="ResponseUnexpectedFormat" xml:space="preserve">
+    <value>Response is in an unexpected format.  Only error and result are supported: {0}</value>
+    <comment>{0} is the response message.</comment>
   </data>
   <data name="RpcMethodNameNotFound" xml:space="preserve">
     <value>No method by the name '{0}' is found.</value>
@@ -282,29 +298,7 @@
   <data name="UnsupportedMethodReturnTypeOnClientProxyInterface" xml:space="preserve">
     <value>Method "{0}" has unsupported return type "{1}". Only Task-returning methods are supported.</value>
   </data>
-<<<<<<< HEAD
-  <data name="FindIProgressOfTError" xml:space="preserve">
-    <value>Unable to cast given Type to IProgress&lt;T&gt;</value>
-  </data>
-  <data name="FormatterAlreadyInUseError" xml:space="preserve">
-    <value>This formatter already belongs to another JsonRpc instance. Create a new instance of this formatter for each new JsonRpc instance.</value>
-  </data>
-  <data name="ProgressObjectInResponseOrNotificationError" xml:space="preserve">
-    <value>IProgress&lt;T&gt; objects should not be part of any response or notification.</value>
-  </data>
-  <data name="ErrorWritingJsonRpcMessage" xml:space="preserve">
-    <value>Error writing JSON RPC Message: {0}: {1}</value>
-    <comment>{0} is the exception type, {1} is the exception message.</comment>
-=======
   <data name="UnsupportedPropertiesOnClientProxyInterface" xml:space="preserve">
     <value>Properties are not supported for service interfaces.</value>
->>>>>>> a099c58f
-  </data>
-  <data name="RelayAlreadySet" xml:space="preserve">
-    <value>Relay connection has already been established.</value>
-  </data>
-  <data name="ResponseUnexpectedFormat" xml:space="preserve">
-    <value>Response is in an unexpected format.  Only error and result are supported: {0}</value>
-    <comment>{0} is the response message.</comment>
   </data>
 </root>
﻿// Copyright (c) Microsoft Corporation. All rights reserved.
// Licensed under the MIT license. See LICENSE file in the project root for full license information.

namespace StreamJsonRpc
{
    using System;
    using System.Collections.Generic;
    using System.Collections.ObjectModel;
    using System.Diagnostics;
    using System.Globalization;
    using System.IO;
    using System.Linq;
    using System.Reflection;
    using System.Runtime.ExceptionServices;
    using System.Text;
    using System.Threading;
    using System.Threading.Tasks;
    using Microsoft;
    using Microsoft.VisualStudio.Threading;
    using Newtonsoft.Json;
    using Newtonsoft.Json.Linq;
    using StreamJsonRpc.Protocol;

    /// <summary>
    /// Manages a JSON-RPC connection with another entity over a <see cref="Stream"/>.
    /// </summary>
    public partial class JsonRpc : IDisposableObservable
    {
        private const string ImpliedMethodNameAsyncSuffix = "Async";
        private const string CancelRequestSpecialMethod = "$/cancelRequest";
        private static readonly ReadOnlyDictionary<string, string> EmptyDictionary = new ReadOnlyDictionary<string, string>(new Dictionary<string, string>(StringComparer.Ordinal));
        private static readonly object[] EmptyObjectArray = new object[0];
        private static readonly JsonSerializer DefaultJsonSerializer = JsonSerializer.CreateDefault();

        /// <summary>
        /// The <see cref="System.Threading.SynchronizationContext"/> to use to schedule work on the threadpool.
        /// </summary>
        private static readonly SynchronizationContext DefaultSynchronizationContext = new SynchronizationContext();

        private readonly object syncObject = new object();

        /// <summary>
        /// The object to lock when accessing the <see cref="resultDispatcherMap"/> or <see cref="inboundCancellationSources"/> objects.
        /// </summary>
        private readonly object dispatcherMapLock = new object();

        /// <summary>
        /// The object to lock when accessing the <see cref="DisconnectedPrivate"/> member.
        /// </summary>
        private readonly object disconnectedEventLock = new object();

        /// <summary>
        /// A map of outbound calls awaiting responses.
        /// Lock the <see cref="dispatcherMapLock"/> object for all access to this member.
        /// </summary>
        private readonly Dictionary<long, OutstandingCallData> resultDispatcherMap = new Dictionary<long, OutstandingCallData>();

        /// <summary>
        /// A map of id's from inbound calls that have not yet completed and may be canceled,
        /// to their <see cref="CancellationTokenSource"/> instances.
        /// Lock the <see cref="dispatcherMapLock"/> object for all access to this member.
        /// </summary>
        private readonly Dictionary<object, CancellationTokenSource> inboundCancellationSources = new Dictionary<object, CancellationTokenSource>();

        /// <summary>
        /// A delegate for the <see cref="CancelPendingOutboundRequest"/> method.
        /// </summary>
        private readonly Action<object> cancelPendingOutboundRequestAction;

        /// <summary>
        /// A delegate for the <see cref="HandleInvocationTaskResult(JToken, Task)"/> method.
        /// </summary>
        private readonly Func<Task, object, JsonRpcMessage> handleInvocationTaskResultDelegate;

        /// <summary>
        /// A collection of target objects and their map of clr method to <see cref="JsonRpcMethodAttribute"/> values.
        /// </summary>
        private readonly Dictionary<string, List<MethodSignatureAndTarget>> targetRequestMethodToClrMethodMap = new Dictionary<string, List<MethodSignatureAndTarget>>(StringComparer.Ordinal);

        private readonly CancellationTokenSource disposeCts = new CancellationTokenSource();

        /// <summary>
        /// The completion source behind <see cref="Completion"/>.
        /// </summary>
        private readonly TaskCompletionSource<bool> completionSource = new TaskCompletionSource<bool>();

        /// <summary>
        /// A list of event handlers we've registered on target objects that define events. May be <c>null</c> if there are no handlers.
        /// </summary>
        private List<EventReceiver> eventReceivers;

        private Task readLinesTask;
        private long nextId = 1;
        private bool disposed;
        private bool hasDisconnectedEventBeenRaised;
        private bool startedListening;

        /// <summary>
        /// Backing field for the <see cref="CancelLocallyInvokedMethodsWhenConnectionIsClosed"/> property.
        /// </summary>
        private bool cancelLocallyInvokedMethodsWhenConnectionIsClosed;

        /// <summary>
        /// Backing field for the <see cref="SynchronizationContext"/> property.
        /// </summary>
        private SynchronizationContext synchronizationContext;

        /// <summary>
        /// Initializes a new instance of the <see cref="JsonRpc"/> class that uses
        /// <see cref="HeaderDelimitedMessageHandler"/> for encoding/decoding messages.
        /// </summary>
        /// <param name="sendingStream">The stream used to transmit messages. May be null.</param>
        /// <param name="receivingStream">The stream used to receive messages. May be null.</param>
        /// <param name="target">An optional target object to invoke when incoming RPC requests arrive.</param>
        /// <remarks>
        /// It is important to call <see cref="StartListening"/> to begin receiving messages.
        /// </remarks>
        public JsonRpc(Stream sendingStream, Stream receivingStream, object target = null)
            : this(new JsonMessageHandler(new HeaderDelimitedMessageHandler(sendingStream, receivingStream)))
        {
            if (target != null)
            {
                this.AddLocalRpcTarget(target);
            }
        }

        /// <summary>
        /// Initializes a new instance of the <see cref="JsonRpc"/> class.
        /// </summary>
        /// <param name="jsonMessageHandler">The message handler to use to transmit and receive RPC messages as JSON.</param>
        /// <remarks>
        /// It is important to call <see cref="StartListening"/> to begin receiving messages.
        /// </remarks>
        public JsonRpc(IJsonMessageHandler jsonMessageHandler)
            : this(new JsonMessageHandler(jsonMessageHandler))
        {
        }

        /// <summary>
        /// Initializes a new instance of the <see cref="JsonRpc"/> class.
        /// </summary>
        /// <param name="jsonMessageHandler">The message handler to use to transmit and receive RPC messages as JSON.</param>
        /// <param name="target">An optional target object to invoke when incoming RPC requests arrive.</param>
        /// <remarks>
        /// It is important to call <see cref="StartListening"/> to begin receiving messages.
        /// </remarks>
        public JsonRpc(IJsonMessageHandler jsonMessageHandler, object target)
            : this(new JsonMessageHandler(jsonMessageHandler))
        {
            if (target != null)
            {
                this.AddLocalRpcTarget(target);
            }
        }

        /// <summary>
        /// Initializes a new instance of the <see cref="JsonRpc"/> class.
        /// </summary>
        /// <param name="messageHandler">The message handler to use to transmit and receive RPC messages.</param>
        /// <remarks>
        /// It is important to call <see cref="StartListening"/> to begin receiving messages.
        /// </remarks>
        internal JsonRpc(IMessageHandler messageHandler)
        {
            Requires.NotNull(messageHandler, nameof(messageHandler));

            this.cancelPendingOutboundRequestAction = this.CancelPendingOutboundRequest;
            this.handleInvocationTaskResultDelegate = (t, id) => this.HandleInvocationTaskResult(id, t);

            this.MessageHandler = messageHandler;
        }

        /// <summary>
        /// Raised when the underlying stream is disconnected.
        /// </summary>
        public event EventHandler<JsonRpcDisconnectedEventArgs> Disconnected
        {
            add
            {
                Requires.NotNull(value, nameof(value));
                bool handlerAdded = false;
                lock (this.disconnectedEventLock)
                {
                    if (!this.hasDisconnectedEventBeenRaised)
                    {
                        this.DisconnectedPrivate += value;
                        handlerAdded = true;
                    }
                }

                if (!handlerAdded)
                {
                    value(this, new JsonRpcDisconnectedEventArgs(Resources.StreamDisposed, DisconnectedReason.Disposed));
                }
            }

            remove
            {
                Requires.NotNull(value, nameof(value));
                this.DisconnectedPrivate -= value;
            }
        }

        private event EventHandler<JsonRpcDisconnectedEventArgs> DisconnectedPrivate;

        /// <summary>
        /// Gets or sets the <see cref="System.Threading.SynchronizationContext"/> to use when invoking methods requested by the remote party.
        /// </summary>
        /// <value>Defaults to null.</value>
        /// <remarks>
        /// When not specified, methods are invoked on the threadpool.
        /// </remarks>
        public SynchronizationContext SynchronizationContext
        {
            get => this.synchronizationContext;

            set
            {
                this.ThrowIfConfigurationLocked();
                this.synchronizationContext = value;
            }
        }

        /// <summary>
        /// Gets a <see cref="Task"/> that completes when this instance is disposed or when listening has stopped
        /// whether by error, disposal or the stream closing.
        /// </summary>
        /// <remarks>
        /// The returned <see cref="Task"/> may transition to a faulted state
        /// for exceptions fatal to the protocol or this instance.
        /// </remarks>
        public Task Completion
        {
            get
            {
                return this.completionSource.Task;
            }
        }

        /// <summary>
        /// Gets or sets a value indicating whether configuration of this instance
        /// can be changed after <see cref="StartListening"/> or <see cref="Attach(Stream, object)"/>
        /// has been called.
        /// </summary>
        /// <value>The default is <c>false</c>.</value>
        /// <remarks>
        /// By default, all configuration such as target objects and target methods must be set
        /// before listening starts to avoid a race condition whereby we receive a method invocation
        /// message before we have wired up a handler for it and must reject the call.
        /// But in some advanced scenarios, it may be necessary to add target methods after listening
        /// has started (e.g. in response to an invocation that enables additional functionality),
        /// in which case setting this property to <c>true</c> is appropriate.
        /// </remarks>
        public bool AllowModificationWhileListening { get; set; }

        /// <inheritdoc />
        bool IDisposableObservable.IsDisposed => this.disposeCts.IsCancellationRequested;

        /// <summary>
        /// Gets the message handler used to send and receive messages.
        /// </summary>
<<<<<<< HEAD
        internal IMessageHandler MessageHandler { get; }
=======
        public JsonSerializer JsonSerializer { get; }

        /// <summary>
        /// Gets or sets a value indicating whether to cancel all methods dispatched locally
        /// that accept a <see cref="CancellationToken"/> when the connection with the remote party is closed.
        /// </summary>
        public bool CancelLocallyInvokedMethodsWhenConnectionIsClosed
        {
            get => this.cancelLocallyInvokedMethodsWhenConnectionIsClosed;
            set
            {
                // We don't typically allow changing this setting after listening has started because
                // it would not have applied to requests that have already come in. Folks should opt in
                // to that otherwise non-deterministic behavior, or simply set it before listening starts.
                this.ThrowIfConfigurationLocked();
                this.cancelLocallyInvokedMethodsWhenConnectionIsClosed = value;
            }
        }

        private JsonSerializerSettings MessageJsonSerializerSettings { get; }

        private JsonSerializerSettings MessageJsonDeserializerSettings { get; }
>>>>>>> bdf4206f

        /// <summary>
        /// Gets the user-specified <see cref="SynchronizationContext"/> or a default instance that will execute work on the threadpool.
        /// </summary>
        private SynchronizationContext SynchronizationContextOrDefault => this.SynchronizationContext ?? DefaultSynchronizationContext;

        /// <summary>
        /// Initializes a new instance of the <see cref="JsonRpc"/> class and immediately starts listening.
        /// </summary>
        /// <param name="stream">A bidirectional stream to send and receive RPC messages on.</param>
        /// <param name="target">An optional target object to invoke when incoming RPC requests arrive.</param>
        /// <returns>The initialized and listening <see cref="JsonRpc"/> object.</returns>
#pragma warning disable RS0027 // Public API with optional parameter(s) should have the most parameters amongst its public overloads.
        public static JsonRpc Attach(Stream stream, object target = null)
#pragma warning restore RS0027 // Public API with optional parameter(s) should have the most parameters amongst its public overloads.
        {
            Requires.NotNull(stream, nameof(stream));

            return Attach(stream, stream, target);
        }

        /// <summary>
        /// Initializes a new instance of the <see cref="JsonRpc"/> class and immediately starts listening.
        /// </summary>
        /// <param name="sendingStream">The stream used to transmit messages. May be null.</param>
        /// <param name="receivingStream">The stream used to receive messages. May be null.</param>
        /// <param name="target">An optional target object to invoke when incoming RPC requests arrive.</param>
        /// <returns>The initialized and listening <see cref="JsonRpc"/> object.</returns>
        public static JsonRpc Attach(Stream sendingStream, Stream receivingStream, object target = null)
        {
            if (sendingStream == null && receivingStream == null)
            {
                throw new ArgumentException(Resources.BothReadableWritableAreNull);
            }

            var rpc = new JsonRpc(sendingStream, receivingStream, target);
            try
            {
                if (receivingStream != null)
                {
                    rpc.StartListening();
                }

                return rpc;
            }
            catch
            {
                rpc.Dispose();
                throw;
            }
        }

        /// <summary>
        /// Creates a JSON-RPC client proxy that conforms to the specified server interface.
        /// </summary>
        /// <typeparam name="T">The interface that describes the functions available on the remote end.</typeparam>
        /// <param name="stream">The bidirectional stream used to send and receive JSON-RPC messages.</param>
        /// <returns>
        /// An instance of the generated proxy.
        /// In addition to implementing <typeparamref name="T"/>, it also implements <see cref="IDisposable"/>
        /// and should be disposed of to close the connection.
        /// </returns>
        public static T Attach<T>(Stream stream)
            where T : class
        {
            return Attach<T>(stream, stream);
        }

        /// <summary>
        /// Creates a JSON-RPC client proxy that conforms to the specified server interface.
        /// </summary>
        /// <typeparam name="T">The interface that describes the functions available on the remote end.</typeparam>
        /// <param name="sendingStream">The stream used to transmit messages. May be null.</param>
        /// <param name="receivingStream">The stream used to receive messages. May be null.</param>
        /// <returns>
        /// An instance of the generated proxy.
        /// In addition to implementing <typeparamref name="T"/>, it also implements <see cref="IDisposable"/>
        /// and should be disposed of to close the connection.
        /// </returns>
        public static T Attach<T>(Stream sendingStream, Stream receivingStream)
            where T : class
        {
            var proxyType = ProxyGeneration.Get(typeof(T).GetTypeInfo(), disposable: true);
            var rpc = new JsonRpc(sendingStream, receivingStream);
            T proxy = (T)Activator.CreateInstance(proxyType.AsType(), rpc, JsonRpcProxyOptions.Default);
            rpc.StartListening();
            return proxy;
        }

        /// <summary>
        /// Creates a JSON-RPC client proxy that conforms to the specified server interface.
        /// </summary>
        /// <typeparam name="T">The interface that describes the functions available on the remote end.</typeparam>
        /// <returns>An instance of the generated proxy.</returns>
        public T Attach<T>()
            where T : class
        {
            return this.Attach<T>(null);
        }

        /// <summary>
        /// Creates a JSON-RPC client proxy that conforms to the specified server interface.
        /// </summary>
        /// <typeparam name="T">The interface that describes the functions available on the remote end.</typeparam>
        /// <param name="options">A set of customizations for how the client proxy is wired up. If <c>null</c>, default options will be used.</param>
        /// <returns>An instance of the generated proxy.</returns>
        public T Attach<T>(JsonRpcProxyOptions options)
            where T : class
        {
            var proxyType = ProxyGeneration.Get(typeof(T).GetTypeInfo(), disposable: false);
            T proxy = (T)Activator.CreateInstance(proxyType.AsType(), this, options ?? JsonRpcProxyOptions.Default);

            return proxy;
        }

        /// <summary>
        /// Adds the specified target as possible object to invoke when incoming messages are received.  The target object
        /// should not inherit from each other and are invoked in the order which they are added.
        /// </summary>
        /// <param name="target">Target to invoke when incoming messages are received.</param>
        public void AddLocalRpcTarget(object target) => this.AddLocalRpcTarget(target, null);

        /// <summary>
        /// Adds the specified target as possible object to invoke when incoming messages are received.  The target object
        /// should not inherit from each other and are invoked in the order which they are added.
        /// </summary>
        /// <param name="target">Target to invoke when incoming messages are received.</param>
        /// <param name="options">A set of customizations for how the target object is registered. If <c>null</c>, default options will be used.</param>
        public void AddLocalRpcTarget(object target, JsonRpcTargetOptions options)
        {
            Requires.NotNull(target, nameof(target));
            options = options ?? JsonRpcTargetOptions.Default;
            this.ThrowIfConfigurationLocked();

            var mapping = GetRequestMethodToClrMethodMap(target);
            lock (this.syncObject)
            {
                foreach (var item in mapping)
                {
                    string rpcMethodName = options.MethodNameTransform != null ? options.MethodNameTransform(item.Key) : item.Key;
                    Requires.Argument(rpcMethodName != null, nameof(options), nameof(JsonRpcTargetOptions.MethodNameTransform) + " delegate returned a value that is not a legal RPC method name.");
                    if (this.targetRequestMethodToClrMethodMap.TryGetValue(rpcMethodName, out var existingList))
                    {
                        // Only add methods that do not have equivalent signatures to what we already have.
                        foreach (var newMethod in item.Value)
                        {
                            if (!existingList.Any(e => e.Signature.Equals(newMethod.Signature)))
                            {
                                existingList.Add(newMethod);
                            }
                        }
                    }
                    else
                    {
                        this.targetRequestMethodToClrMethodMap.Add(rpcMethodName, item.Value);
                    }
                }

                if (options.NotifyClientOfEvents)
                {
                    foreach (var evt in target.GetType().GetTypeInfo().DeclaredEvents)
                    {
                        if (this.eventReceivers == null)
                        {
                            this.eventReceivers = new List<EventReceiver>();
                        }

                        this.eventReceivers.Add(new EventReceiver(this, target, evt, options));
                    }
                }
            }
        }

        /// <summary>
        /// Adds a handler for an RPC method with a given name.
        /// </summary>
        /// <param name="rpcMethodName">
        /// The name of the method as it is identified by the incoming JSON-RPC message.
        /// It need not match the name of the CLR method/delegate given here.
        /// </param>
        /// <param name="handler">
        /// The method or delegate to invoke when a matching RPC message arrives.
        /// This method may accept parameters from the incoming JSON-RPC message.
        /// </param>
        public void AddLocalRpcMethod(string rpcMethodName, Delegate handler)
        {
            this.AddLocalRpcMethod(rpcMethodName, handler.GetMethodInfo(), handler.Target);
        }

        /// <summary>
        /// Adds a handler for an RPC method with a given name.
        /// </summary>
        /// <param name="rpcMethodName">
        /// The name of the method as it is identified by the incoming JSON-RPC message.
        /// It need not match the name of the CLR method/delegate given here.
        /// </param>
        /// <param name="handler">
        /// The method or delegate to invoke when a matching RPC message arrives.
        /// This method may accept parameters from the incoming JSON-RPC message.
        /// </param>
        /// <param name="target">An instance of the type that defines <paramref name="handler"/> which should handle the invocation.</param>
        public void AddLocalRpcMethod(string rpcMethodName, MethodInfo handler, object target)
        {
            Requires.NotNullOrEmpty(rpcMethodName, nameof(rpcMethodName));
            Requires.NotNull(handler, nameof(handler));
            Requires.Argument(handler.IsStatic == (target == null), nameof(target), Resources.TargetObjectAndMethodStaticFlagMismatch);

            this.ThrowIfConfigurationLocked();
            lock (this.syncObject)
            {
                var methodTarget = new MethodSignatureAndTarget(handler, target);
                if (this.targetRequestMethodToClrMethodMap.TryGetValue(rpcMethodName, out var existingList))
                {
                    if (existingList.Any(m => m.Signature.Equals(methodTarget.Signature)))
                    {
                        throw new InvalidOperationException(Resources.ConflictMethodSignatureAlreadyRegistered);
                    }

                    existingList.Add(methodTarget);
                }
                else
                {
                    this.targetRequestMethodToClrMethodMap.Add(rpcMethodName, new List<MethodSignatureAndTarget> { methodTarget });
                }
            }
        }

        /// <summary>
        /// Starts listening to incoming messages.
        /// </summary>
        public void StartListening()
        {
            this.startedListening = true;

            Verify.Operation(this.MessageHandler.CanRead, Resources.StreamMustBeReadable);
            Verify.Operation(this.readLinesTask == null, Resources.InvalidAfterListenHasStarted);
            Verify.NotDisposed(this);
            this.readLinesTask = Task.Run(this.ReadAndHandleRequestsAsync, this.disposeCts.Token);
        }

        /// <summary>
        /// Invoke a method on the server.
        /// </summary>
        /// <param name="targetName">The name of the method to invoke on the server. Must not be null or empty string.</param>
        /// <param name="argument">Method argument, must be serializable to JSON.</param>
        /// <returns>A task that completes when the server method executes.</returns>
        /// <exception cref="OperationCanceledException">
        /// Result task fails with this exception if the communication channel ends before the server indicates completion of the method.
        /// </exception>
        /// <exception cref="RemoteInvocationException">
        /// Result task fails with this exception if the server method throws an exception.
        /// </exception>
        /// <exception cref="RemoteMethodNotFoundException">
        /// Result task fails with this exception if the <paramref name="targetName"/> method is not found on the target object on the server.
        /// </exception>
        /// <exception cref="RemoteTargetNotSetException">
        /// Result task fails with this exception if the server has no target object.
        /// </exception>
        /// <exception cref="ArgumentNullException">If <paramref name="targetName"/> is null.</exception>
        /// <exception cref="ObjectDisposedException">If this instance of <see cref="JsonRpc"/> has been disposed.</exception>
        public Task InvokeAsync(string targetName, object argument)
        {
            return this.InvokeAsync<object>(targetName, argument);
        }

        /// <summary>
        /// Invoke a method on the server.
        /// </summary>
        /// <param name="targetName">The name of the method to invoke on the server. Must not be null or empty string.</param>
        /// <param name="arguments">Method arguments, must be serializable to JSON.</param>
        /// <returns>A task that completes when the server method executes.</returns>
        /// <exception cref="OperationCanceledException">
        /// Result task fails with this exception if the communication channel ends before the server indicates completion of the method.
        /// </exception>
        /// <exception cref="RemoteInvocationException">
        /// Result task fails with this exception if the server method throws an exception.
        /// </exception>
        /// <exception cref="RemoteMethodNotFoundException">
        /// Result task fails with this exception if the <paramref name="targetName"/> method is not found on the target object on the server.
        /// </exception>
        /// <exception cref="RemoteTargetNotSetException">
        /// Result task fails with this exception if the server has no target object.
        /// </exception>
        /// <exception cref="ArgumentNullException">If <paramref name="targetName"/> is null.</exception>
        /// <exception cref="ObjectDisposedException">If this instance of <see cref="JsonRpc"/> has been disposed.</exception>
        public Task InvokeAsync(string targetName, params object[] arguments)
        {
            return this.InvokeAsync<object>(targetName, arguments);
        }

        /// <summary>
        /// Invoke a method on the server and get back the result.
        /// </summary>
        /// <typeparam name="TResult">Type of the method result.</typeparam>
        /// <param name="targetName">The name of the method to invoke on the server. Must not be null or empty string.</param>
        /// <param name="argument">Method argument, must be serializable to JSON.</param>
        /// <returns>A task that completes when the server method executes and returns the result.</returns>
        /// <exception cref="OperationCanceledException">
        /// Result task fails with this exception if the communication channel ends before the result gets back from the server.
        /// </exception>
        /// <exception cref="RemoteInvocationException">
        /// Result task fails with this exception if the server method throws an exception.
        /// </exception>
        /// <exception cref="RemoteMethodNotFoundException">
        /// Result task fails with this exception if the <paramref name="targetName"/> method is not found on the target object on the server.
        /// </exception>
        /// <exception cref="RemoteTargetNotSetException">
        /// Result task fails with this exception if the server has no target object.
        /// </exception>
        /// <exception cref="ArgumentNullException">If <paramref name="targetName"/> is null.</exception>
        /// <exception cref="ObjectDisposedException">If this instance of <see cref="JsonRpc"/> has been disposed.</exception>
        public Task<TResult> InvokeAsync<TResult>(string targetName, object argument)
        {
            var arguments = new object[] { argument };

            return this.InvokeWithCancellationAsync<TResult>(targetName, arguments, CancellationToken.None);
        }

        /// <summary>
        /// Invoke a method on the server and get back the result.
        /// </summary>
        /// <typeparam name="TResult">Type of the method result.</typeparam>
        /// <param name="targetName">The name of the method to invoke on the server. Must not be null or empty string.</param>
        /// <param name="arguments">Method arguments, must be serializable to JSON.</param>
        /// <returns>A task that completes when the server method executes and returns the result.</returns>
        /// <exception cref="OperationCanceledException">
        /// Result task fails with this exception if the communication channel ends before the result gets back from the server.
        /// </exception>
        /// <exception cref="RemoteInvocationException">
        /// Result task fails with this exception if the server method throws an exception.
        /// </exception>
        /// <exception cref="RemoteMethodNotFoundException">
        /// Result task fails with this exception if the <paramref name="targetName"/> method is not found on the target object on the server.
        /// </exception>
        /// <exception cref="RemoteTargetNotSetException">
        /// Result task fails with this exception if the server has no target object.
        /// </exception>
        /// <exception cref="ArgumentNullException">If <paramref name="targetName"/> is null.</exception>
        /// <exception cref="ObjectDisposedException">If this instance of <see cref="JsonRpc"/> has been disposed.</exception>
        public Task<TResult> InvokeAsync<TResult>(string targetName, params object[] arguments)
        {
            // If somebody calls InvokeInternal<T>(id, "method", null), the null is not passed as an item in the array.
            // Instead, the compiler thinks that the null is the array itself and it'll pass null directly.
            // To account for this case, we check for null below.
            arguments = arguments ?? new object[] { null };

            return this.InvokeWithCancellationAsync<TResult>(targetName, arguments, CancellationToken.None);
        }

        /// <summary>
        /// Invoke a method on the server.  The parameter is passed as an object.
        /// </summary>
        /// <param name="targetName">The name of the method to invoke on the server. Must not be null or empty string.</param>
        /// <param name="argument">Method argument, must be serializable to JSON.</param>
        /// <param name="cancellationToken">The token whose cancellation should signal the server to stop processing this request.</param>
        /// <returns>A task that completes when the server method executes and returns the result.</returns>
        /// <exception cref="OperationCanceledException">
        /// Result task fails with this exception if the communication channel ends before the result gets back from the server.
        /// </exception>
        /// <exception cref="RemoteInvocationException">
        /// Result task fails with this exception if the server method throws an exception.
        /// </exception>
        /// <exception cref="RemoteMethodNotFoundException">
        /// Result task fails with this exception if the <paramref name="targetName"/> method is not found on the target object on the server.
        /// </exception>
        /// <exception cref="RemoteTargetNotSetException">
        /// Result task fails with this exception if the server has no target object.
        /// </exception>
        /// <exception cref="ArgumentNullException">If <paramref name="targetName"/> is null.</exception>
        /// <exception cref="ObjectDisposedException">If this instance of <see cref="JsonRpc"/> has been disposed.</exception>
        public Task InvokeWithParameterObjectAsync(string targetName, object argument = null, CancellationToken cancellationToken = default(CancellationToken))
        {
            return this.InvokeWithParameterObjectAsync<object>(targetName, argument, cancellationToken);
        }

        /// <summary>
        /// Invoke a method on the server and get back the result.  The parameter is passed as an object.
        /// </summary>
        /// <typeparam name="TResult">Type of the method result.</typeparam>
        /// <param name="targetName">The name of the method to invoke on the server. Must not be null or empty string.</param>
        /// <param name="argument">Method argument, must be serializable to JSON.</param>
        /// <param name="cancellationToken">The token whose cancellation should signal the server to stop processing this request.</param>
        /// <returns>A task that completes when the server method executes and returns the result.</returns>
        /// <exception cref="OperationCanceledException">
        /// Result task fails with this exception if the communication channel ends before the result gets back from the server.
        /// </exception>
        /// <exception cref="RemoteInvocationException">
        /// Result task fails with this exception if the server method throws an exception.
        /// </exception>
        /// <exception cref="RemoteMethodNotFoundException">
        /// Result task fails with this exception if the <paramref name="targetName"/> method is not found on the target object on the server.
        /// </exception>
        /// <exception cref="RemoteTargetNotSetException">
        /// Result task fails with this exception if the server has no target object.
        /// </exception>
        /// <exception cref="ArgumentNullException">If <paramref name="targetName"/> is null.</exception>
        /// <exception cref="ObjectDisposedException">If this instance of <see cref="JsonRpc"/> has been disposed.</exception>
        public Task<TResult> InvokeWithParameterObjectAsync<TResult>(string targetName, object argument = null, CancellationToken cancellationToken = default(CancellationToken))
        {
            // If argument is null, this indicates that the method does not take any parameters.
            object[] argumentToPass = argument == null ? null : new object[] { argument };
            long id = Interlocked.Increment(ref this.nextId);
            return this.InvokeCoreAsync<TResult>(id, targetName, argumentToPass, cancellationToken, isParameterObject: true);
        }

        /// <summary>
        /// Invoke a method on the server.
        /// </summary>
        /// <param name="targetName">The name of the method to invoke on the server. Must not be null or empty string.</param>
        /// <param name="arguments">Method arguments, must be serializable to JSON.</param>
        /// <param name="cancellationToken">The token whose cancellation should signal the server to stop processing this request.</param>
        /// <returns>A task that completes when the server method executes.</returns>
        /// <exception cref="OperationCanceledException">
        /// Result task fails with this exception if the communication channel ends before the result gets back from the server
        /// or in response to the <paramref name="cancellationToken"/> being canceled.
        /// </exception>
        /// <exception cref="RemoteInvocationException">
        /// Result task fails with this exception if the server method throws an exception,
        /// which may occur in response to the <paramref name="cancellationToken"/> being canceled.
        /// </exception>
        /// <exception cref="RemoteMethodNotFoundException">
        /// Result task fails with this exception if the <paramref name="targetName"/> method is not found on the target object on the server.
        /// </exception>
        /// <exception cref="RemoteTargetNotSetException">
        /// Result task fails with this exception if the server has no target object.
        /// </exception>
        /// <exception cref="ArgumentNullException">If <paramref name="targetName"/> is null.</exception>
        /// <exception cref="ObjectDisposedException">If this instance of <see cref="JsonRpc"/> has been disposed.</exception>
        public Task InvokeWithCancellationAsync(string targetName, IReadOnlyList<object> arguments = null, CancellationToken cancellationToken = default(CancellationToken))
        {
            return this.InvokeWithCancellationAsync<object>(targetName, arguments, cancellationToken);
        }

        /// <summary>
        /// Invoke a method on the server and get back the result.
        /// </summary>
        /// <typeparam name="TResult">Type of the method result.</typeparam>
        /// <param name="targetName">The name of the method to invoke on the server. Must not be null or empty string.</param>
        /// <param name="arguments">Method arguments, must be serializable to JSON.</param>
        /// <param name="cancellationToken">The token whose cancellation should signal the server to stop processing this request.</param>
        /// <returns>A task that completes when the server method executes and returns the result.</returns>
        /// <exception cref="OperationCanceledException">
        /// Result task fails with this exception if the communication channel ends before the result gets back from the server
        /// or in response to the <paramref name="cancellationToken"/> being canceled.
        /// </exception>
        /// <exception cref="RemoteInvocationException">
        /// Result task fails with this exception if the server method throws an exception,
        /// which may occur in response to the <paramref name="cancellationToken"/> being canceled.
        /// </exception>
        /// <exception cref="RemoteMethodNotFoundException">
        /// Result task fails with this exception if the <paramref name="targetName"/> method is not found on the target object on the server.
        /// </exception>
        /// <exception cref="RemoteTargetNotSetException">
        /// Result task fails with this exception if the server has no target object.
        /// </exception>
        /// <exception cref="ArgumentNullException">If <paramref name="targetName"/> is null.</exception>
        /// <exception cref="ObjectDisposedException">If this instance of <see cref="JsonRpc"/> has been disposed.</exception>
        public Task<TResult> InvokeWithCancellationAsync<TResult>(string targetName, IReadOnlyList<object> arguments = null, CancellationToken cancellationToken = default(CancellationToken))
        {
            long id = Interlocked.Increment(ref this.nextId);
            return this.InvokeCoreAsync<TResult>(id, targetName, arguments, cancellationToken);
        }

        /// <summary>
        /// Invoke a method on the server and don't wait for its completion, fire-and-forget style.
        /// </summary>
        /// <remarks>
        /// Any error that happens on the server side is ignored.
        /// </remarks>
        /// <param name="targetName">The name of the method to invoke on the server. Must not be null or empty string.</param>
        /// <param name="argument">Method argument, must be serializable to JSON.</param>
        /// <returns>A task that completes when the notify request is sent to the channel to the server.</returns>
        /// <exception cref="ArgumentNullException">If <paramref name="targetName"/> is null.</exception>
        /// <exception cref="ObjectDisposedException">If this instance of <see cref="JsonRpc"/> has been disposed.</exception>
        public Task NotifyAsync(string targetName, object argument)
        {
            var arguments = new object[] { argument };

            int? id = null;
            return this.InvokeCoreAsync<object>(id, targetName, arguments, CancellationToken.None);
        }

        /// <summary>
        /// Invoke a method on the server and don't wait for its completion, fire-and-forget style.
        /// </summary>
        /// <remarks>
        /// Any error that happens on the server side is ignored.
        /// </remarks>
        /// <param name="targetName">The name of the method to invoke on the server. Must not be null or empty string.</param>
        /// <param name="arguments">Method arguments, must be serializable to JSON.</param>
        /// <returns>A task that completes when the notify request is sent to the channel to the server.</returns>
        /// <exception cref="ArgumentNullException">If <paramref name="targetName"/> is null.</exception>
        /// <exception cref="ObjectDisposedException">If this instance of <see cref="JsonRpc"/> has been disposed.</exception>
        public Task NotifyAsync(string targetName, params object[] arguments)
        {
            int? id = null;
            return this.InvokeCoreAsync<object>(id, targetName, arguments, CancellationToken.None);
        }

        /// <summary>
        /// Invoke a method on the server and don't wait for its completion, fire-and-forget style.  The parameter is passed as an object.
        /// </summary>
        /// <remarks>
        /// Any error that happens on the server side is ignored.
        /// </remarks>
        /// <param name="targetName">The name of the method to invoke on the server. Must not be null or empty string.</param>
        /// <param name="argument">Method argument, must be serializable to JSON.</param>
        /// <returns>A task that completes when the notify request is sent to the channel to the server.</returns>
        /// <exception cref="ArgumentNullException">If <paramref name="targetName"/> is null.</exception>
        /// <exception cref="ObjectDisposedException">If this instance of <see cref="JsonRpc"/> has been disposed.</exception>
        public Task NotifyWithParameterObjectAsync(string targetName, object argument = null)
        {
            // If argument is null, this indicates that the method does not take any parameters.
            object[] argumentToPass = argument == null ? null : new object[] { argument };

            int? id = null;

            return this.InvokeCoreAsync<object>(id, targetName, argumentToPass, CancellationToken.None, isParameterObject: true);
        }

        /// <summary>
        /// Performs application-defined tasks associated with freeing, releasing, or resetting unmanaged resources.
        /// </summary>
        public void Dispose()
        {
            this.Dispose(true);
            GC.SuppressFinalize(this);
        }

        /// <summary>
        /// Disposes managed and native resources held by this instance.
        /// </summary>
        /// <param name="disposing"><c>true</c> if being disposed; <c>false</c> if being finalized.</param>
        protected virtual void Dispose(bool disposing)
        {
            if (!this.disposed)
            {
                this.disposed = true;
                if (disposing)
                {
                    if (this.eventReceivers != null)
                    {
                        foreach (var receiver in this.eventReceivers)
                        {
                            receiver.Dispose();
                        }

                        this.eventReceivers = null;
                    }

                    var disconnectedEventArgs = new JsonRpcDisconnectedEventArgs(Resources.StreamDisposed, DisconnectedReason.Disposed);
                    this.OnJsonRpcDisconnected(disconnectedEventArgs);
                }
            }
        }

        /// <summary>
        /// Indicates whether the connection should be closed when the server throws an exception.
        /// </summary>
        /// <param name="ex">The <see cref="Exception"/> thrown from server that is potentially fatal.</param>
        /// <returns>A <see cref="bool"/> indicating if the streams should be closed.</returns>
        /// <remarks>
        /// This method is invoked within the context of an exception filter or when a task fails to complete and simply returns false by default.
        /// If the process should crash on an exception,
        /// calling <see cref="Environment.FailFast(string, Exception)"/> will produce such behavior.
        /// </remarks>
        protected virtual bool IsFatalException(Exception ex) => false;

        /// <summary>
        /// Invokes the specified RPC method.
        /// </summary>
        /// <typeparam name="TResult">RPC method return type.</typeparam>
        /// <param name="id">An identifier established by the Client that MUST contain a String, Number, or NULL value if included.
        /// If it is not included it is assumed to be a notification.</param>
        /// <param name="targetName">Name of the method to invoke.</param>
        /// <param name="arguments">Arguments to pass to the invoked method. If null, no arguments are passed.</param>
        /// <param name="cancellationToken">The token whose cancellation should signal the server to stop processing this request.</param>
        /// <returns>A task whose result is the deserialized response from the JSON-RPC server.</returns>
        protected virtual Task<TResult> InvokeCoreAsync<TResult>(long? id, string targetName, IReadOnlyList<object> arguments, CancellationToken cancellationToken)
        {
            return this.InvokeCoreAsync<TResult>(id, targetName, arguments, cancellationToken, isParameterObject: false);
        }

        /// <summary>
        /// Invokes the specified RPC method.
        /// </summary>
        /// <typeparam name="TResult">RPC method return type.</typeparam>
        /// <param name="id">An identifier established by the Client that MUST contain a String, Number, or NULL value if included.
        /// If it is not included it is assumed to be a notification.</param>
        /// <param name="targetName">Name of the method to invoke.</param>
        /// <param name="arguments">Arguments to pass to the invoked method. If null, no arguments are passed.</param>
        /// <param name="cancellationToken">The token whose cancellation should signal the server to stop processing this request.</param>
        /// <param name="isParameterObject">Value which indicates if parameter should be passed as an object.</param>
        /// <returns>A task whose result is the deserialized response from the JSON-RPC server.</returns>
        protected virtual async Task<TResult> InvokeCoreAsync<TResult>(long? id, string targetName, IReadOnlyList<object> arguments, CancellationToken cancellationToken, bool isParameterObject)
        {
            Requires.NotNullOrEmpty(targetName, nameof(targetName));

            cancellationToken.ThrowIfCancellationRequested();
            Verify.NotDisposed(this);

            var request = new JsonRpcRequest
            {
                Id = id,
                Method = targetName,
            };
            if (isParameterObject)
            {
                object argument = arguments;
                if (argument != null)
                {
                    if (arguments.Count != 1 || arguments[0] == null || !arguments[0].GetType().GetTypeInfo().IsClass)
                    {
                        throw new ArgumentException(Resources.ParameterNotObject);
                    }

                    argument = arguments[0];
                }

                request.Arguments = GetParamsObjectDictionary(argument);
            }
            else
            {
                request.Arguments = arguments ?? EmptyObjectArray;
            }

            using (var cts = CancellationTokenSource.CreateLinkedTokenSource(cancellationToken, this.disposeCts.Token))
            {
                if (!request.IsResponseExpected)
                {
                    await this.TransmitAsync(request, cts.Token).ConfigureAwait(false);
                    return default;
                }

                Verify.Operation(this.readLinesTask != null, Resources.InvalidBeforeListenHasStarted);
                var tcs = new TaskCompletionSource<TResult>();
                Action<JsonRpcMessage> dispatcher = (response) =>
                {
                    lock (this.dispatcherMapLock)
                    {
                        this.resultDispatcherMap.Remove(id.Value);
                    }

                    try
                    {
                        if (response == null)
                        {
                            tcs.TrySetCanceled();
                        }
                        else if (response is JsonRpcError error)
                        {
                            if (error.Error?.Code == JsonRpcErrorCode.RequestCanceled)
                            {
                                tcs.TrySetCanceled(cancellationToken.IsCancellationRequested ? cancellationToken : CancellationToken.None);
                            }
                            else
                            {
                                tcs.TrySetException(CreateExceptionFromRpcError(error, targetName));
                            }
                        }
                        else if (response is JsonRpcResult result)
                        {
                            tcs.TrySetResult(result.GetResult<TResult>());
                        }
                    }
                    catch (Exception ex)
                    {
                        tcs.TrySetException(ex);
                    }
                };

                var callData = new OutstandingCallData(tcs, dispatcher);
                lock (this.dispatcherMapLock)
                {
                    this.resultDispatcherMap.Add(id.Value, callData);
                }

                await this.TransmitAsync(request, cts.Token).ConfigureAwait(false);

                // Arrange for sending a cancellation message if canceled while we're waiting for a response.
                using (cancellationToken.Register(this.cancelPendingOutboundRequestAction, id.Value, useSynchronizationContext: false))
                {
                    // This task will be completed when the Response object comes back from the other end of the pipe
                    return await tcs.Task.ConfigureAwait(false);
                }
            }
        }

        /// <summary>
        /// Extracts a dictionary of property names and values from the specified params object.
        /// </summary>
        /// <param name="paramsObject">The params object supplied to <see cref="InvokeWithParameterObjectAsync{TResult}(string, object, CancellationToken)"/>.</param>
        /// <returns>A dictionary, or <c>null</c> if <paramref name="paramsObject"/> is null.</returns>
        private static Dictionary<string, object> GetParamsObjectDictionary(object paramsObject)
        {
            if (paramsObject == null)
            {
                return null;
            }

            var result = new Dictionary<string, object>(StringComparer.Ordinal);
            foreach (var property in paramsObject.GetType().GetTypeInfo().GetProperties(BindingFlags.FlattenHierarchy | BindingFlags.Public | BindingFlags.Instance))
            {
                if (property.GetMethod != null)
                {
                    result[property.Name] = property.GetValue(paramsObject);
                }
            }

            return result;
        }

        /// <summary>
        /// Creates a dictionary which maps a request method name to its clr method name via <see cref="JsonRpcMethodAttribute" /> value.
        /// </summary>
        /// <param name="target">Object to reflect over and analyze its methods.</param>
        /// <returns>Dictionary which maps a request method name to its clr method name.</returns>
        private static Dictionary<string, List<MethodSignatureAndTarget>> GetRequestMethodToClrMethodMap(object target)
        {
            Requires.NotNull(target, nameof(target));

            var clrMethodToRequestMethodMap = new Dictionary<string, string>(StringComparer.Ordinal);
            var requestMethodToClrMethodNameMap = new Dictionary<string, string>(StringComparer.Ordinal);
            var requestMethodToDelegateMap = new Dictionary<string, List<MethodSignatureAndTarget>>(StringComparer.Ordinal);
            var candidateAliases = new Dictionary<string, string>(StringComparer.Ordinal);

            var mapping = new MethodNameMap(target.GetType().GetTypeInfo());

            for (TypeInfo t = target.GetType().GetTypeInfo(); t != null && t != typeof(object).GetTypeInfo(); t = t.BaseType?.GetTypeInfo())
            {
                // As we enumerate methods, skip accessor methods
                foreach (MethodInfo method in t.DeclaredMethods.Where(m => !m.IsSpecialName))
                {
                    var requestName = mapping.GetRpcMethodName(method);

                    if (!requestMethodToDelegateMap.TryGetValue(requestName, out var methodTargetList))
                    {
                        methodTargetList = new List<MethodSignatureAndTarget>();
                        requestMethodToDelegateMap.Add(requestName, methodTargetList);
                    }

                    // Verify that all overloads of this CLR method also claim the same request method name.
                    if (clrMethodToRequestMethodMap.TryGetValue(method.Name, out string previousRequestNameUse))
                    {
                        if (!string.Equals(previousRequestNameUse, requestName, StringComparison.Ordinal))
                        {
                            Requires.Fail(Resources.ConflictingMethodNameAttribute, method.Name, nameof(JsonRpcMethodAttribute), nameof(JsonRpcMethodAttribute.Name));
                        }
                    }
                    else
                    {
                        clrMethodToRequestMethodMap.Add(method.Name, requestName);
                    }

                    // Verify that all CLR methods that want to use this request method name are overloads of each other.
                    if (requestMethodToClrMethodNameMap.TryGetValue(requestName, out string previousClrNameUse))
                    {
                        if (!string.Equals(method.Name, previousClrNameUse, StringComparison.Ordinal))
                        {
                            Requires.Fail(Resources.ConflictingMethodAttributeValue, method.Name, previousClrNameUse, requestName);
                        }
                    }
                    else
                    {
                        requestMethodToClrMethodNameMap.Add(requestName, method.Name);
                    }

                    // Skip this method if its signature matches one from a derived type we have already scanned.
                    MethodSignatureAndTarget methodTarget = new MethodSignatureAndTarget(method, target);
                    if (methodTargetList.Contains(methodTarget))
                    {
                        continue;
                    }

                    methodTargetList.Add(methodTarget);

                    // If no explicit attribute has been applied, and the method ends with Async,
                    // register a request method name that does not include Async as well.
                    var attribute = mapping.FindAttribute(method);
                    if (attribute == null && method.Name.EndsWith(ImpliedMethodNameAsyncSuffix, StringComparison.Ordinal))
                    {
                        string nonAsyncMethodName = method.Name.Substring(0, method.Name.Length - ImpliedMethodNameAsyncSuffix.Length);
                        if (!candidateAliases.ContainsKey(nonAsyncMethodName))
                        {
                            candidateAliases.Add(nonAsyncMethodName, method.Name);
                        }
                    }
                }
            }

            // Now that all methods have been discovered, add the candidate aliases
            // if it would not introduce any collisions.
            foreach (var candidateAlias in candidateAliases)
            {
                if (!requestMethodToClrMethodNameMap.ContainsKey(candidateAlias.Key))
                {
                    requestMethodToClrMethodNameMap.Add(candidateAlias.Key, candidateAlias.Value);
                    requestMethodToDelegateMap[candidateAlias.Key] = requestMethodToDelegateMap[candidateAlias.Value].ToList();
                }
            }

            return requestMethodToDelegateMap;
        }

        private static RemoteRpcException CreateExceptionFromRpcError(JsonRpcError response, string targetName)
        {
            Requires.NotNull(response, nameof(response));

            switch (response.Error.Code)
            {
                case JsonRpcErrorCode.MethodNotFound:
                    return new RemoteMethodNotFoundException(response.Error.Message, targetName);

                case JsonRpcErrorCode.NoCallbackObject:
                    return new RemoteTargetNotSetException(response.Error.Message);

                default:
                    return new RemoteInvocationException(response.Error.Message, response.Error.ErrorStack, response.Error.ErrorCode, response.Error.Data);
            }
        }

        private static JsonRpcError CreateError(object id, Exception exception)
        {
            if (exception == null)
            {
                throw new ArgumentNullException(nameof(exception));
            }

            exception = StripExceptionToInnerException(exception);

            var data = new { stack = exception.StackTrace, code = exception.HResult.ToString(CultureInfo.InvariantCulture) };
            return new JsonRpcError
            {
                Id = id,
                Error = new JsonRpcError.ErrorDetail
                {
                    Code = JsonRpcErrorCode.InvocationError,
                    Message = exception.Message,
                    Data = data,
                },
            };
        }

        private static Exception StripExceptionToInnerException(Exception exception)
        {
            if (exception is TargetInvocationException || (exception is AggregateException && exception.InnerException != null))
            {
                // Never let the outer (TargetInvocationException) escape because the inner is the interesting one to the caller, the outer is due to
                // the fact that we are using reflection.
                return exception.InnerException;
            }

            return exception;
        }

        /// <summary>
        /// Extracts the literal <see cref="Task{T}"/> type from the type hierarchy of a given type.
        /// </summary>
        /// <param name="taskTypeInfo">The original type of the value returned from an RPC-invoked method.</param>
        /// <param name="taskOfTTypeInfo">Receives the <see cref="Task{T}"/> type that is a base type of <paramref name="taskTypeInfo"/>, if found.</param>
        /// <returns><c>true</c> if <see cref="Task{T}"/> could be found in the type hierarchy; otherwise <c>false</c>.</returns>
        private static bool TryGetTaskOfTType(TypeInfo taskTypeInfo, out TypeInfo taskOfTTypeInfo)
        {
            Requires.NotNull(taskTypeInfo, nameof(taskTypeInfo));

            while (taskTypeInfo != null)
            {
                if (IsTaskOfT(taskTypeInfo))
                {
                    taskOfTTypeInfo = taskTypeInfo;
                    return true;
                }

                taskTypeInfo = taskTypeInfo.BaseType?.GetTypeInfo();
            }

            taskOfTTypeInfo = null;
            return false;

            bool IsTaskOfT(TypeInfo typeInfo) => typeInfo.IsGenericType && typeInfo.GetGenericTypeDefinition() == typeof(Task<>);
        }

        private async Task<JsonRpcMessage> DispatchIncomingRequestAsync(JsonRpcRequest request)
        {
            Requires.NotNull(request, nameof(request));

            CancellationTokenSource localMethodCancellationSource = null;
            try
            {
                TargetMethod targetMethod = null;
                lock (this.syncObject)
                {
                    if (this.targetRequestMethodToClrMethodMap.Count == 0)
                    {
                        string message = string.Format(CultureInfo.CurrentCulture, Resources.DroppingRequestDueToNoTargetObject, request.Method);
                        return new JsonRpcError
                        {
                            Id = request.Id,
                            Error = new JsonRpcError.ErrorDetail
                            {
                                Code = JsonRpcErrorCode.NoCallbackObject,
                                Message = message,
                            },
                        };
                    }

                    if (this.targetRequestMethodToClrMethodMap.TryGetValue(request.Method, out var candidateTargets))
                    {
                        targetMethod = new TargetMethod(request, candidateTargets);
                    }
                }

                if (targetMethod == null)
                {
                    return new JsonRpcError
                    {
                        Id = request.Id,
                        Error = new JsonRpcError.ErrorDetail
                        {
                            Code = JsonRpcErrorCode.MethodNotFound,
                            Message = string.Format(CultureInfo.CurrentCulture, Resources.RpcMethodNameNotFound, request.Method),
                        },
                    };
                }
                else if (!targetMethod.IsFound)
                {
                    return new JsonRpcError
                    {
                        Id = request.Id,
                        Error = new JsonRpcError.ErrorDetail
                        {
                            Code = JsonRpcErrorCode.MethodNotFound,
                            Message = targetMethod.LookupErrorMessage,
                        },
                    };
                }

                // Add cancelation to inboundCancellationSources before yielding to ensure that
                // it cannot be preempted by the cancellation request that would try to set it
                // Fix for https://github.com/Microsoft/vs-streamjsonrpc/issues/56
                var cancellationToken = CancellationToken.None;
                if (targetMethod.AcceptsCancellationToken && request.IsResponseExpected)
                {
                    localMethodCancellationSource = this.CancelLocallyInvokedMethodsWhenConnectionIsClosed
                        ? CancellationTokenSource.CreateLinkedTokenSource(this.disposeCts.Token)
                        : new CancellationTokenSource();
                    cancellationToken = localMethodCancellationSource.Token;
                    lock (this.dispatcherMapLock)
                    {
                        this.inboundCancellationSources.Add(request.Id, localMethodCancellationSource);
                    }
                }

                // Yield now so method invocation is async and we can proceed to handle other requests meanwhile.
                // IMPORTANT: This should be the first await in this async method,
                //            and no other await should be between this one and actually invoking the target method.
                //            This is crucial to the guarantee that method invocation order is preserved from client to server
                //            when a single-threaded SynchronizationContext is applied.
                await this.SynchronizationContextOrDefault;
                object result = targetMethod.Invoke(cancellationToken);
                if (!(result is Task resultingTask))
                {
                    return new JsonRpcResult
                    {
                        Id = request.Id,
                        Result = result,
                    };
                }

                return await resultingTask.ContinueWith(
                    this.handleInvocationTaskResultDelegate,
                    request.Id,
                    CancellationToken.None,
                    TaskContinuationOptions.ExecuteSynchronously,
                    TaskScheduler.Default).ConfigureAwait(false);
            }
            catch (Exception ex) when (!this.IsFatalException(StripExceptionToInnerException(ex)))
            {
                return CreateError(request.Id, ex);
            }
            finally
            {
                if (localMethodCancellationSource != null)
                {
                    lock (this.dispatcherMapLock)
                    {
                        this.inboundCancellationSources.Remove(request.Id);
                    }

                    // Be sure to dispose the CTS because it may be linked to our long-lived disposal token
                    // and otherwise cause a memory leak.
                    localMethodCancellationSource.Dispose();
                }
            }
        }

        private JsonRpcMessage HandleInvocationTaskResult(object id, Task t)
        {
            if (t == null)
            {
                throw new ArgumentNullException(nameof(t));
            }

            if (!t.IsCompleted)
            {
                throw new ArgumentException(Resources.TaskNotCompleted, nameof(t));
            }

            if (t.IsFaulted)
            {
                var exception = StripExceptionToInnerException(t.Exception);
                if (this.IsFatalException(exception))
                {
                    var e = new JsonRpcDisconnectedEventArgs(
                        string.Format(CultureInfo.CurrentCulture, Resources.FatalExceptionWasThrown, exception.GetType(), exception.Message),
                        DisconnectedReason.FatalException,
                        exception);

                    this.OnJsonRpcDisconnected(e);
                }

                return CreateError(id, t.Exception);
            }

            if (t.IsCanceled)
            {
                return new JsonRpcError
                {
                    Id = id,
                    Error = new JsonRpcError.ErrorDetail
                    {
                        Code = JsonRpcErrorCode.RequestCanceled,
                        Message = Resources.TaskWasCancelled,
                    },
                };
            }

            // If t is a Task<SomeType>, it will have Result property.
            // If t is just a Task, there is no Result property on it.
            // We can't really write direct code to deal with Task<T>, since we have no idea of T in this context, so we simply use reflection to
            // read the result at runtime.
            // Make sure we're prepared for Task<T>-derived types, by walking back up to the actual type in order to find the Result property.
            object taskResult = null;
            if (TryGetTaskOfTType(t.GetType().GetTypeInfo(), out TypeInfo taskOfTTypeInfo))
            {
#pragma warning disable VSTHRD002 // misfiring analyzer https://github.com/Microsoft/vs-threading/issues/60
#pragma warning disable VSTHRD102 // misfiring analyzer https://github.com/Microsoft/vs-threading/issues/60
                const string ResultPropertyName = nameof(Task<int>.Result);
#pragma warning restore VSTHRD002
#pragma warning restore VSTHRD102

                PropertyInfo resultProperty = taskOfTTypeInfo.GetDeclaredProperty(ResultPropertyName);
                Assumes.NotNull(resultProperty);
                taskResult = resultProperty.GetValue(t);
            }

            return new JsonRpcResult
            {
                Id = id,
                Result = taskResult,
            };
        }

        private void OnJsonRpcDisconnected(JsonRpcDisconnectedEventArgs eventArgs)
        {
            EventHandler<JsonRpcDisconnectedEventArgs> handlersToInvoke = null;
            lock (this.disconnectedEventLock)
            {
                if (this.hasDisconnectedEventBeenRaised)
                {
                    // Someone else has done all this work.
                    return;
                }
                else
                {
                    this.hasDisconnectedEventBeenRaised = true;
                    handlersToInvoke = this.DisconnectedPrivate;
                    this.DisconnectedPrivate = null;
                }
            }

            try
            {
                // Fire the event first so that subscribers can interact with a non-disposed stream
                handlersToInvoke?.Invoke(this, eventArgs);
            }
            finally
            {
                // Dispose the stream and cancel pending requests in the finally block
                // So this is executed even if Disconnected event handler throws.
                this.disposeCts.Cancel();
                (this.MessageHandler as IDisposable)?.Dispose();
                this.CancelPendingRequests();

                // Ensure the Task we may have returned from Completion is completed.
                if (eventArgs.Exception != null)
                {
                    this.completionSource.TrySetException(eventArgs.Exception);
                }
                else
                {
                    this.completionSource.TrySetResult(true);
                }
            }
        }

        private async Task ReadAndHandleRequestsAsync()
        {
            JsonRpcDisconnectedEventArgs disconnectedEventArgs = null;

            try
            {
                while (!this.disposed)
                {
                    JsonRpcMessage protocolMessage = null;
                    try
                    {
                        protocolMessage = await this.MessageHandler.ReadAsync(this.disposeCts.Token).ConfigureAwait(false);
                    }
                    catch (OperationCanceledException)
                    {
                    }
                    catch (ObjectDisposedException)
                    {
                    }
                    catch (Exception exception)
                    {
                        var e = new JsonRpcDisconnectedEventArgs(
                            string.Format(CultureInfo.CurrentCulture, Resources.ReadingJsonRpcStreamFailed, exception.GetType().Name, exception.Message),
                            exception is JsonException ? DisconnectedReason.ParseError : DisconnectedReason.StreamError,
                            exception);

                        // Fatal error. Raise disconnected event.
                        this.OnJsonRpcDisconnected(e);
                        break;
                    }

                    if (protocolMessage == null)
                    {
                        // End of stream reached
                        disconnectedEventArgs = new JsonRpcDisconnectedEventArgs(Resources.ReachedEndOfStream, DisconnectedReason.Disposed);
                        break;
                    }

                    this.HandleRpcAsync(protocolMessage).Forget(); // all exceptions are handled internally
                }
            }
            finally
            {
                this.completionSource.TrySetResult(true);
                if (disconnectedEventArgs == null)
                {
                    disconnectedEventArgs = new JsonRpcDisconnectedEventArgs(Resources.StreamDisposed, DisconnectedReason.Disposed);
                }

                this.OnJsonRpcDisconnected(disconnectedEventArgs);
            }
        }

        private async Task HandleRpcAsync(JsonRpcMessage rpc)
        {
            Requires.NotNull(rpc, nameof(rpc));
            try
            {
                if (rpc is JsonRpcRequest request)
                {
                    // We can't accept a request that requires a response if we can't write.
                    Verify.Operation(!request.IsResponseExpected || this.MessageHandler.CanWrite, Resources.StreamMustBeWriteable);

                    if (request.IsNotification && request.Method == CancelRequestSpecialMethod)
                    {
                        await this.HandleCancellationNotificationAsync(request).ConfigureAwait(false);
                        return;
                    }

                    JsonRpcMessage result = await this.DispatchIncomingRequestAsync(request).ConfigureAwait(false);

                    if (request.IsResponseExpected)
                    {
                        try
                        {
                            await this.TransmitAsync(result, this.disposeCts.Token).ConfigureAwait(false);
                        }
                        catch (OperationCanceledException)
                        {
                        }
                        catch (ObjectDisposedException)
                        {
                        }
                        catch (Exception exception)
                        {
                            var e = new JsonRpcDisconnectedEventArgs(
                                string.Format(CultureInfo.CurrentCulture, Resources.ErrorWritingJsonRpcResult, exception.GetType().Name, exception.Message),
                                DisconnectedReason.StreamError,
                                exception);

                            // Fatal error. Raise disconnected event.
                            this.OnJsonRpcDisconnected(e);
                        }
                    }
                }
                else if (rpc is IJsonRpcMessageWithId resultOrError)
                {
                    OutstandingCallData data = null;
                    lock (this.dispatcherMapLock)
                    {
                        long id = (long)resultOrError.Id;
                        if (this.resultDispatcherMap.TryGetValue(id, out data))
                        {
                            this.resultDispatcherMap.Remove(id);
                        }
                    }

                    if (data != null)
                    {
                        // Complete the caller's request with the response asynchronously so it doesn't delay handling of other JsonRpc messages.
                        await TaskScheduler.Default.SwitchTo(alwaysYield: true);
                        data.CompletionHandler(rpc);
                    }
                }
                else
                {
                    // Not a request or result/error. Raise disconnected event.
                    this.OnJsonRpcDisconnected(new JsonRpcDisconnectedEventArgs(
                        Resources.UnrecognizedIncomingJsonRpc,
                        DisconnectedReason.ParseError));
                }
            }
            catch (Exception ex)
            {
                var eventArgs = new JsonRpcDisconnectedEventArgs(
                    string.Format(CultureInfo.CurrentCulture, Resources.UnexpectedErrorProcessingJsonRpc, ex.Message),
                    DisconnectedReason.ParseError,
                    ex);

                // Fatal error. Raise disconnected event.
                this.OnJsonRpcDisconnected(eventArgs);
            }
        }

        private async Task HandleCancellationNotificationAsync(JsonRpcRequest request)
        {
            Requires.NotNull(request, nameof(request));

            if (request.TryGetArgumentByNameOrIndex("id", -1, null, out object id))
            {
                CancellationTokenSource cts;
                lock (this.dispatcherMapLock)
                {
                    this.inboundCancellationSources.TryGetValue(id, out cts);
                }

                if (cts != null)
                {
                    // This cancellation token is the one that is passed to the server method.
                    // It may have callbacks registered on cancellation.
                    // Cancel it asynchronously to ensure that these callbacks do not delay handling of other json rpc messages.
                    await TaskScheduler.Default.SwitchTo(alwaysYield: true);
                    cts.Cancel();
                }
            }
        }

        private void CancelPendingRequests()
        {
            OutstandingCallData[] pendingRequests;
            lock (this.dispatcherMapLock)
            {
                pendingRequests = this.resultDispatcherMap.Values.ToArray();
            }

            foreach (OutstandingCallData pendingRequest in pendingRequests)
            {
                pendingRequest.CompletionHandler(null);
            }
        }

        /// <summary>
        /// Cancels an individual outbound pending request.
        /// </summary>
        /// <param name="state">The ID associated with the request to be canceled.</param>
        private void CancelPendingOutboundRequest(object state)
        {
            Requires.NotNull(state, nameof(state));
            Task.Run(async delegate
            {
                if (!this.disposed)
                {
                    var cancellationMessage = new JsonRpcRequest
                    {
                        Method = CancelRequestSpecialMethod,
                        NamedArguments = new Dictionary<string, object>
                        {
                            { "id", state },
                        },
                    };
                    await this.TransmitAsync(cancellationMessage, this.disposeCts.Token).ConfigureAwait(false);
                }
            }).Forget();
        }

#pragma warning disable AvoidAsyncSuffix // Avoid Async suffix
        private ValueTask TransmitAsync(JsonRpcMessage message, CancellationToken cancellationToken)
#pragma warning restore AvoidAsyncSuffix // Avoid Async suffix
        {
            return this.MessageHandler.WriteAsync(message, cancellationToken);
        }

        /// <summary>
        /// Throws an exception if we have already started listening,
        /// unless <see cref="AllowModificationWhileListening"/> is <c>true</c>.
        /// </summary>
        private void ThrowIfConfigurationLocked()
        {
            Verify.Operation(!this.startedListening || this.AllowModificationWhileListening, Resources.MustNotBeListening);
        }

        internal class MethodNameMap
        {
            private readonly List<InterfaceMapping> interfaceMaps;

            internal MethodNameMap(TypeInfo typeInfo)
            {
                Requires.NotNull(typeInfo, nameof(typeInfo));
#if NET46 || NETSTANDARD2_0
                this.interfaceMaps = typeInfo.ImplementedInterfaces.Select(i => typeInfo.GetInterfaceMap(i)).ToList();
#else
                this.interfaceMaps = new List<InterfaceMapping>();
#endif
            }

            internal string GetRpcMethodName(MethodInfo method)
            {
                Requires.NotNull(method, nameof(method));

                return this.FindAttribute(method)?.Name ?? method.Name;
            }

            internal JsonRpcMethodAttribute FindAttribute(MethodInfo method)
            {
                Requires.NotNull(method, nameof(method));

                // Get the custom attribute, which may appear on the method itself or the interface definition of the method where applicable.
                var attribute = (JsonRpcMethodAttribute)method.GetCustomAttribute(typeof(JsonRpcMethodAttribute));
                if (attribute == null)
                {
                    attribute = (JsonRpcMethodAttribute)this.FindMethodOnInterface(method)?.GetCustomAttribute(typeof(JsonRpcMethodAttribute));
                }

                return attribute;
            }

            private MethodInfo FindMethodOnInterface(MethodInfo methodImpl)
            {
                Requires.NotNull(methodImpl, nameof(methodImpl));

                foreach (var map in this.interfaceMaps)
                {
                    int methodIndex = Array.IndexOf(map.TargetMethods, methodImpl);
                    if (methodIndex >= 0)
                    {
                        return map.InterfaceMethods[methodIndex];
                    }
                }

                return null;
            }
        }

        private class OutstandingCallData
        {
            internal OutstandingCallData(object taskCompletionSource, Action<JsonRpcMessage> completionHandler)
            {
                this.TaskCompletionSource = taskCompletionSource;
                this.CompletionHandler = completionHandler;
            }

            internal object TaskCompletionSource { get; }

            internal Action<JsonRpcMessage> CompletionHandler { get; }
        }

        private class EventReceiver : IDisposable
        {
            private static readonly MethodInfo OnEventRaisedMethodInfo = typeof(EventReceiver).GetTypeInfo().DeclaredMethods.Single(m => m.Name == nameof(OnEventRaised));
            private readonly JsonRpc jsonRpc;
            private readonly object server;
            private readonly EventInfo eventInfo;
            private readonly Delegate registeredHandler;
            private readonly string rpcEventName;

            internal EventReceiver(JsonRpc jsonRpc, object server, EventInfo eventInfo, JsonRpcTargetOptions options)
            {
                Requires.NotNull(jsonRpc, nameof(jsonRpc));
                Requires.NotNull(server, nameof(server));
                Requires.NotNull(eventInfo, nameof(eventInfo));

                options = options ?? JsonRpcTargetOptions.Default;

                this.jsonRpc = jsonRpc;
                this.server = server;
                this.eventInfo = eventInfo;

                this.rpcEventName = options.EventNameTransform != null ? options.EventNameTransform(eventInfo.Name) : eventInfo.Name;

                try
                {
                    // This might throw if our EventHandler-modeled method doesn't "fit" the event delegate signature.
                    // It will work for EventHandler and EventHandler<T>, at least.
                    // If we want to support more, we'll likely have to use lightweight code-gen to generate a method
                    // with the right signature.
                    this.registeredHandler = OnEventRaisedMethodInfo.CreateDelegate(eventInfo.EventHandlerType, this);
                }
                catch (ArgumentException ex)
                {
                    throw new NotSupportedException("Unsupported event handler type for: " + eventInfo.Name, ex);
                }

                eventInfo.AddEventHandler(server, this.registeredHandler);
            }

            public void Dispose()
            {
                this.eventInfo.RemoveEventHandler(this.server, this.registeredHandler);
            }

            private void OnEventRaised(object sender, EventArgs args)
            {
                this.jsonRpc.NotifyAsync(this.rpcEventName, new object[] { args }).Forget();
            }
        }
    }
}<|MERGE_RESOLUTION|>--- conflicted
+++ resolved
@@ -259,10 +259,7 @@
         /// <summary>
         /// Gets the message handler used to send and receive messages.
         /// </summary>
-<<<<<<< HEAD
         internal IMessageHandler MessageHandler { get; }
-=======
-        public JsonSerializer JsonSerializer { get; }
 
         /// <summary>
         /// Gets or sets a value indicating whether to cancel all methods dispatched locally
@@ -280,11 +277,6 @@
                 this.cancelLocallyInvokedMethodsWhenConnectionIsClosed = value;
             }
         }
-
-        private JsonSerializerSettings MessageJsonSerializerSettings { get; }
-
-        private JsonSerializerSettings MessageJsonDeserializerSettings { get; }
->>>>>>> bdf4206f
 
         /// <summary>
         /// Gets the user-specified <see cref="SynchronizationContext"/> or a default instance that will execute work on the threadpool.

--- conflicted
+++ resolved
@@ -24,11 +24,7 @@
     public HeaderDelimitedMessageHandlerTests(ITestOutputHelper logger)
         : base(logger)
     {
-<<<<<<< HEAD
-        // Use strict pipe writer so we can deterministic writes for consistent testing.
-=======
         // Use strict pipe writer so we get deterministic writes for consistent testing.
->>>>>>> bdf4206f
         this.handler = new HeaderDelimitedMessageHandler(this.sendingStream.UseStrictPipeWriter(), this.receivingStream.UseStrictPipeReader());
     }
 
